--- conflicted
+++ resolved
@@ -379,7 +379,6 @@
                 if task.get_child_revealed():
                     return True
                 else:
-<<<<<<< HEAD
                     if task.is_sub_task:
                         task.parent.sub_tasks.remove(task)
                         task.parent.update_data()
@@ -387,12 +386,6 @@
                     else:
                         task.parent.remove(task)
                         task.window.update_status()
-=======
-                    self.window.tasks.remove(task)
-                    task.parent.sub_tasks.remove(task)
-                    task.parent.update_data()
-                    task.parent.update_statusbar()
->>>>>>> 99d4aa88
                     return False
 
             # Hide task
@@ -400,7 +393,6 @@
             new_task_dict["parent"] = self.task["id"]
             task.toggle_visibility(False)
             GLib.timeout_add(100, check_visible)
-<<<<<<< HEAD
             # Change parent id
             task.task["parent"] = self.task["id"]
             task.update_data()
@@ -408,12 +400,6 @@
             new_task = Task(task.task.copy(), self.window, self)
             self.parent.append(new_task)
             new_task.toggle_visibility(True)
-=======
-            # Add sub-task
-            sub_task = SubTask(new_task_dict, self, self.window)
-            self.sub_tasks.append(sub_task)
-            sub_task.toggle_visibility(True)
->>>>>>> 99d4aa88
             self.update_statusbar()
             # Expand
             self.expand(True)
