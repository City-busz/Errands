# MIT License

# Copyright (c) 2023 Vlad Krupinski <mrvladus@yandex.ru>

# Permission is hereby granted, free of charge, to any person obtaining a copy
# of this software and associated documentation files (the "Software"), to deal
# in the Software without restriction, including without limitation the rights
# to use, copy, modify, merge, publish, distribute, sublicense, and/or sell
# copies of the Software, and to permit persons to whom the Software is
# furnished to do so, subject to the following conditions:

# The above copyright notice and this permission notice shall be included in
# all copies or substantial portions of the Software.

# THE SOFTWARE IS PROVIDED "AS IS", WITHOUT WARRANTY OF ANY KIND, EXPRESS OR
# IMPLIED, INCLUDING BUT NOT LIMITED TO THE WARRANTIES OF MERCHANTABILITY,
# FITNESS FOR A PARTICULAR PURPOSE AND NONINFRINGEMENT. IN NO EVENT SHALL THE
# AUTHORS OR COPYRIGHT HOLDERS BE LIABLE FOR ANY CLAIM, DAMAGES OR OTHER
# LIABILITY, WHETHER IN AN ACTION OF CONTRACT, TORT OR OTHERWISE, ARISING FROM,
# OUT OF OR IN CONNECTION WITH THE SOFTWARE OR THE USE OR OTHER DEALINGS IN THE
# SOFTWARE.

from gi.repository import Gtk, Adw, Gdk, GObject, Gio, GLib
from .utils import Animate, Log, Markup, TaskUtils, UserData


@Gtk.Template(resource_path="/io/github/mrvladus/Errands/task.ui")
class Task(Gtk.Revealer):
    __gtype_name__ = "Task"

    # Template items
    main_box: Gtk.Box = Gtk.Template.Child()
    task_box_rev: Gtk.Revealer = Gtk.Template.Child()
    task_text: Gtk.Label = Gtk.Template.Child()
    task_status: Gtk.Statusbar = Gtk.Template.Child()
    expand_icon: Gtk.Image = Gtk.Template.Child()
    task_completed_btn: Gtk.Button = Gtk.Template.Child()
    task_edit_box_rev: Gtk.Revealer = Gtk.Template.Child()
    task_edit_entry: Gtk.Entry = Gtk.Template.Child()
    sub_tasks_revealer: Gtk.Revealer = Gtk.Template.Child()
    delete_completed_btn_revealer: Gtk.Revealer = Gtk.Template.Child()
    sub_tasks: Gtk.Box = Gtk.Template.Child()

    # State
    expanded: bool = False
    is_sub_task: bool = False

    # Drag state
    drag_x: int
    drag_y: int

    def __init__(self, task: dict, window: Adw.ApplicationWindow, parent=None) -> None:
        super().__init__()
        Log.info("Add task: " + task["text"])
        self.window = window
        self.parent = self.window.tasks_list if not parent else parent
        self.task: dict = task
        self.add_actions()
        # Escape text and find URL's'
        self.text = Markup.escape(self.task["text"])
        self.text = Markup.find_url(self.text)
        # Check if sub-task completed and toggle checkbox
        self.task_completed_btn.props.active = self.task["completed"]
        # Set text
        self.task_text.props.label = self.text
        # Set accent color
        if self.task["color"] != "":
            self.main_box.add_css_class(f'task-{self.task["color"]}')
            self.task_status.add_css_class(f'progress-{self.task["color"]}')
        if self.task["deleted"]:
            self.window.trash_add(self.task, self)
        self.window.tasks.append(self)
        self.add_sub_tasks()
        self.check_is_sub()

    def add_actions(self) -> None:
        group = Gio.SimpleActionGroup.new()
        self.insert_action_group("task", group)

        def add_action(name: str, callback):
            action = Gio.SimpleAction.new(name, None)
            action.connect("activate", callback)
            group.add_action(action)

        def copy(*_) -> None:
            Log.info("Copy to clipboard: " + self.task["text"])
            clp: Gdk.Clipboard = Gdk.Display.get_default().get_clipboard()
            clp.set(self.task["text"])
            self.window.add_toast(self.window.toast_copied)

        def edit(*_) -> None:
            self.toggle_edit_mode()
            # Set entry text and select it
            self.task_edit_entry.get_buffer().props.text = self.task["text"]
            self.task_edit_entry.select_region(0, len(self.task["text"]))
            self.task_edit_entry.grab_focus()

        add_action("delete", self.delete)
        add_action("edit", edit)
        add_action("copy", copy)

    def add_sub_tasks(self) -> None:
        sub_count: int = 0
        for task in UserData.get()["tasks"]:
            if task["parent"] == self.task["id"]:
                sub_task = Task(task, self.window, self)
                self.sub_tasks.append(sub_task)
                if not task["deleted"]:
                    sub_task.toggle_visibility(True)
                    sub_count += 1
        self.expand(sub_count > 0)
        self.update_statusbar()
        self.window.update_status()

<<<<<<< HEAD
    def check_is_sub(self):
        if self.task["parent"] != "":
            self.is_sub_task = True
            self.main_box.add_css_class("sub-task")
        else:
            self.main_box.add_css_class("task")

    def copy(self, *_) -> None:
        Log.info("Copy to clipboard: " + self.task["text"])
        clp: Gdk.Clipboard = Gdk.Display.get_default().get_clipboard()
        clp.set(self.task["text"])
        self.window.add_toast(self.window.toast_copied)

=======
>>>>>>> 238be478
    def delete(self, *_, update_sts: bool = True) -> None:
        Log.info(f"Delete task: {self.task['text']}")

        self.toggle_visibility(False)
<<<<<<< HEAD
        self.task["deleted"] = True
        self.update_data()
=======

        data: dict = UserData.get()
        for task in data["tasks"]:
            if task["id"] == self.task["id"]:
                task["deleted"] = self.task["deleted"] = True
                break
        UserData.set(data)

>>>>>>> 238be478
        # Don't update if called externally
        if update_sts:
            self.window.update_status()

        self.window.trash_add(self.task, self)

    def expand(self, expanded: bool) -> None:
        self.expanded = expanded
        self.sub_tasks_revealer.set_reveal_child(expanded)
        if expanded:
            self.expand_icon.add_css_class("rotate")
        else:
            self.expand_icon.remove_css_class("rotate")
        self.update_statusbar()

    def toggle_edit_mode(self) -> None:
        self.task_box_rev.set_reveal_child(not self.task_box_rev.get_child_revealed())
        self.task_edit_box_rev.set_reveal_child(
            not self.task_edit_box_rev.get_child_revealed()
        )

    def toggle_visibility(self, on: bool) -> None:
        self.set_reveal_child(on)

    def update_statusbar(self) -> None:
        n_completed = 0
        n_total = 0
        for task in UserData.get()["tasks"]:
            if task["parent"] == self.task["id"]:
                if not task["deleted"]:
                    n_total += 1
                    if task["completed"]:
                        n_completed += 1

        Animate.property(
            self.task_status,
            "fraction",
            self.task_status.props.fraction,
            n_completed / n_total if n_total > 0 else 0,
            250,
        )

        if self.expanded:
            self.task_status.props.visible = True
            self.task_status.add_css_class("task-progressbar")
        else:
            self.task_status.remove_css_class("task-progressbar")
            if n_completed == 0:
                self.task_status.props.visible = False

        # Show delete completed button
        self.delete_completed_btn_revealer.set_reveal_child(n_completed > 0)

    def update_data(self) -> None:
        """Sync self.task with user data.json"""

        data: dict = UserData.get()
        for i, task in enumerate(data["tasks"]):
            if self.task["id"] == task["id"]:
                data["tasks"][i] = self.task
                UserData.set(data)
                return

    # --- Template handlers --- #

    @Gtk.Template.Callback()
    def on_delete_completed_btn_clicked(self, _) -> None:
<<<<<<< HEAD
        sub_tasks = self.sub_tasks.observe_children()
        for i in range(sub_tasks.get_n_items()):
            sub: Task = sub_tasks.get_item(i)
            if sub.task["completed"] and not sub.task["deleted"]:
                sub.delete(update_sts=False)
=======
        for task in self.window.tasks:
            if (
                task.task["parent"] == self.task["id"]
                and task.task["completed"]
                and not task.task["deleted"]
            ):
                task.delete(update_sts=False)
>>>>>>> 238be478
        self.update_statusbar()

    @Gtk.Template.Callback()
    def on_task_completed_btn_toggled(self, btn: Gtk.Button) -> None:
        data: dict = UserData.get()
        ids: list[str] = []

        def toggle_tasks_data(id: str) -> None:
            for task in data["tasks"]:
                if task["id"] == id:
                    task["completed"] = btn.props.active
                    ids.append(id)
                if task["parent"] == id:
                    toggle_tasks_data(task["id"])

        def toggle_tasks():
            for task in self.window.tasks:
                if task.task["id"] in ids:
                    task.task_completed_btn.props.active = btn.props.active

        self.task["completed"] = btn.props.active
        toggle_tasks_data(self.task["id"])
        UserData.set(data)
        toggle_tasks()
        self.window.update_status()
        if self.is_sub_task:
            self.parent.update_statusbar()
        # Set crosslined text
        if btn.props.active:
            self.text = Markup.add_crossline(self.text)
            self.task_text.add_css_class("dim-label")
        else:
            self.text = Markup.rm_crossline(self.text)
            self.task_text.remove_css_class("dim-label")
        self.task_text.props.label = self.text

    @Gtk.Template.Callback()
    def on_expand(self, *_) -> None:
        """Expand task row"""
        self.expand(not self.sub_tasks_revealer.get_child_revealed())

    @Gtk.Template.Callback()
    def on_sub_task_added(self, entry: Gtk.Entry) -> None:
        # Return if entry is empty
        if entry.get_buffer().props.text == "":
            return
        # Add new sub-task
        new_sub_task = TaskUtils.new_task(
            entry.get_buffer().props.text, pid=self.task["id"]
        )
        data: dict = UserData.get()
        data["tasks"].append(new_sub_task)
        UserData.set(data)
        # Add row
        sub_task = Task(new_sub_task, self.window, self)
        self.sub_tasks.append(sub_task)
        sub_task.toggle_visibility(True)
<<<<<<< HEAD
=======
        self.update_statusbar()
>>>>>>> 238be478
        # Clear entry
        entry.get_buffer().props.text = ""
        # Update status
        self.task_completed_btn.props.active = self.task["completed"] = False
        self.update_data()
        self.update_statusbar()

    @Gtk.Template.Callback()
    def on_task_cancel_edit_btn_clicked(self, *_) -> None:
        self.toggle_edit_mode()

    @Gtk.Template.Callback()
    def on_task_edit(self, entry: Gtk.Entry) -> None:
        old_text: str = self.task["text"]
        new_text: str = entry.get_buffer().props.text
        # Return if text the same or empty
        if new_text == old_text or new_text == "":
            return
        # Change task
        Log.info(f"Change '{old_text}' to '{new_text}'")
        # Set new text
        self.task["text"] = new_text
        # Escape text and find URL's'
        self.text = Markup.escape(self.task["text"])
        self.text = Markup.find_url(self.text)
        # Toggle checkbox
        self.task_completed_btn.props.active = self.task["completed"] = False
        self.update_data()
        # Set text
        self.task_text.props.label = self.text
        self.toggle_edit_mode()

    @Gtk.Template.Callback()
    def on_style_selected(self, btn: Gtk.Button) -> None:
        """Apply accent color"""
        for i in btn.get_css_classes():
            color = ""
            if i.startswith("btn-"):
                color = i.split("-")[1]
                break
        # Color card
        for c in self.main_box.get_css_classes():
            if "task-" in c:
                self.main_box.remove_css_class(c)
                break
        self.main_box.add_css_class(f"task-{color}")
        # Color statusbar
        for c in self.task_status.get_css_classes():
            if "progress-" in c:
                self.task_status.remove_css_class(c)
        if color != "":
            self.task_status.add_css_class(f"progress-{color}")
        # Set new color
        self.task["color"] = color
        self.update_data()

    # --- Drag and Drop --- #

    @Gtk.Template.Callback()
    def on_drag_begin(self, _source, drag) -> bool:
        icon = Gtk.DragIcon.get_for_drag(drag)
        drag_widget = Gtk.ListBox(
            css_classes=["boxed-list"],
        )
        drag_row = Adw.ActionRow(title=self.text)
        drag_row.add_suffix(
            Gtk.Button(
                icon_name="view-more-symbolic",
                valign="center",
                css_classes=["flat"],
            )
        )
        drag_row.add_prefix(Gtk.CheckButton(active=self.task["completed"]))
        drag_row.set_size_request(
            self.get_allocated_width() // 2,
            60,
        )
        drag_widget.append(drag_row)
        drag_widget.drag_highlight_row(drag_row)
        icon.set_child(drag_widget)

    @Gtk.Template.Callback()
    def on_drag_prepare(self, _, x, y) -> Gdk.ContentProvider:
        self.drag_x = x
        self.drag_y = y
        value = GObject.Value(Task)
        value.set_object(self)
        return Gdk.ContentProvider.new_for_value(value)

    @Gtk.Template.Callback()
    def on_task_top_drop(self, drop, task, _x, _y) -> None:
        if task == self:
            return

        data = UserData.get()
        tasks = data["tasks"]
        tasks.insert(tasks.index(self.task), tasks.pop(tasks.index(task.task)))
        UserData.set(data)

        parent = self.parent if not self.is_sub_task else self.parent.sub_tasks
        # If tasks have the same parent
        if task.parent == self.parent:
            parent.reorder_child_after(task, self)
            parent.reorder_child_after(self, task)
        else:

            def check_visible():
                if task.get_child_revealed():
                    return True
                else:
                    if task.is_sub_task:
                        task.parent.sub_tasks.remove(task)
                        task.parent.update_data()
                        task.parent.update_statusbar()
                    else:
                        task.parent.remove(task)
                        task.window.update_status()
                    return False

            # Hide task
            task.toggle_visibility(False)
            GLib.timeout_add(100, check_visible)
            # Change parent id
            task.task["parent"] = self.task["id"]
            task.update_data()
<<<<<<< HEAD
            # Add new Task
            new_task = Task(task.task.copy(), self.window, self)
            self.parent.append(new_task)
            new_task.toggle_visibility(True)
=======
            # Add sub-task
            sub_task = SubTask(task.task.copy(), self, self.window)
            self.sub_tasks.append(sub_task)
            sub_task.toggle_visibility(True)
>>>>>>> 238be478
            self.update_statusbar()
            # Expand
            self.expand(True)

        # parent = self.parent if not self.is_sub_task else self.parent.sub_tasks
        # parent.reorder_child_after(task, self)
        # parent.reorder_child_after(self, task)

    @Gtk.Template.Callback()
    def on_drop(self, drop, task, _x, _y) -> None:
        if task == self or self.get_prev_sibling() == task:
            return

        return True<|MERGE_RESOLUTION|>--- conflicted
+++ resolved
@@ -112,7 +112,6 @@
         self.update_statusbar()
         self.window.update_status()
 
-<<<<<<< HEAD
     def check_is_sub(self):
         if self.task["parent"] != "":
             self.is_sub_task = True
@@ -126,16 +125,10 @@
         clp.set(self.task["text"])
         self.window.add_toast(self.window.toast_copied)
 
-=======
->>>>>>> 238be478
     def delete(self, *_, update_sts: bool = True) -> None:
         Log.info(f"Delete task: {self.task['text']}")
 
         self.toggle_visibility(False)
-<<<<<<< HEAD
-        self.task["deleted"] = True
-        self.update_data()
-=======
 
         data: dict = UserData.get()
         for task in data["tasks"]:
@@ -144,7 +137,6 @@
                 break
         UserData.set(data)
 
->>>>>>> 238be478
         # Don't update if called externally
         if update_sts:
             self.window.update_status()
@@ -212,13 +204,6 @@
 
     @Gtk.Template.Callback()
     def on_delete_completed_btn_clicked(self, _) -> None:
-<<<<<<< HEAD
-        sub_tasks = self.sub_tasks.observe_children()
-        for i in range(sub_tasks.get_n_items()):
-            sub: Task = sub_tasks.get_item(i)
-            if sub.task["completed"] and not sub.task["deleted"]:
-                sub.delete(update_sts=False)
-=======
         for task in self.window.tasks:
             if (
                 task.task["parent"] == self.task["id"]
@@ -226,7 +211,6 @@
                 and not task.task["deleted"]
             ):
                 task.delete(update_sts=False)
->>>>>>> 238be478
         self.update_statusbar()
 
     @Gtk.Template.Callback()
@@ -284,10 +268,7 @@
         sub_task = Task(new_sub_task, self.window, self)
         self.sub_tasks.append(sub_task)
         sub_task.toggle_visibility(True)
-<<<<<<< HEAD
-=======
         self.update_statusbar()
->>>>>>> 238be478
         # Clear entry
         entry.get_buffer().props.text = ""
         # Update status
@@ -413,17 +394,10 @@
             # Change parent id
             task.task["parent"] = self.task["id"]
             task.update_data()
-<<<<<<< HEAD
             # Add new Task
             new_task = Task(task.task.copy(), self.window, self)
             self.parent.append(new_task)
             new_task.toggle_visibility(True)
-=======
-            # Add sub-task
-            sub_task = SubTask(task.task.copy(), self, self.window)
-            self.sub_tasks.append(sub_task)
-            sub_task.toggle_visibility(True)
->>>>>>> 238be478
             self.update_statusbar()
             # Expand
             self.expand(True)
