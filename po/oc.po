# Occitan translation.
# Copyright (C) YEAR THE PACKAGE'S COPYRIGHT HOLDER
# This file is distributed under the same license as the errands package.
# Quentin PAGÈS, 2023.
#
msgid ""
msgstr ""
"Project-Id-Version: errands\n"
"Report-Msgid-Bugs-To: \n"
<<<<<<< HEAD
"POT-Creation-Date: 2024-04-22 18:21+0300\n"
"PO-Revision-Date: 2023-09-21 20:23+0200\n"
=======
"POT-Creation-Date: 2024-02-06 17:58+0300\n"
"PO-Revision-Date: 2024-02-23 19:41+0100\n"
>>>>>>> 8d02b038
"Last-Translator: Quentin PAGÈS\n"
"Language-Team: \n"
"Language: oc\n"
"MIME-Version: 1.0\n"
"Content-Type: text/plain; charset=UTF-8\n"
"Content-Transfer-Encoding: 8bit\n"
"X-Generator: Poedit 3.4.2\n"

#: errands/application.py:37
msgid "Errands need to run in the background for notifications"
msgstr ""

#: errands/lib/sync/providers/caldav.py:59
msgid "Not all sync credentials provided. Please check settings."
msgstr ""
"Totes los identificants son pas provesits. Verificatz los paramètres se vos "
"plai."

#: errands/lib/sync/providers/caldav.py:99
msgid "Can't connect to CalDAV server at:"
msgstr "Connexion impossibla al servidor CalDAV de :"

#: errands/lib/notifications.py:69
#, fuzzy
msgid "Task is Due"
msgstr "Prètzfaches"

#: errands/widgets/shared/components/dialogs.py:29
msgid "Are you sure?"
msgstr "O confirmatz ?"

#: errands/widgets/shared/components/dialogs.py:33
#: errands/widgets/task_list/task_list_sidebar_row.py:97
#: errands/widgets/today/today_task.py:119 errands/widgets/sidebar.py:337
#: errands/widgets/task.py:253
msgid "Cancel"
msgstr "Anullar"

#: errands/widgets/shared/datetime_picker.py:137
#: errands/widgets/today/today_sidebar_row.py:30
#: errands/widgets/today/today.py:57 errands/widgets/window.py:69
msgid "Today"
msgstr "Uèi"

#: errands/widgets/shared/datetime_picker.py:142
msgid "Tomorrow"
msgstr "Deman"

#: errands/widgets/shared/datetime_picker.py:153
msgid "Now"
msgstr "Ara"

#: errands/widgets/shared/datetime_picker.py:159
#: errands/widgets/trash/trash_sidebar_row.py:56
#: errands/widgets/trash/trash.py:40
msgid "Clear"
msgstr "Escafar"

#: errands/widgets/shared/datetime_picker.py:209
msgid "Set Date"
msgstr "Definir la data"

#: errands/widgets/shared/datetime_picker.py:220
#: errands/widgets/today/today_task.py:154 errands/widgets/task.py:301
#, fuzzy
msgid "Date"
msgstr "Definir la data"

#: errands/widgets/shared/datetime_window.py:31
msgid "Date and Time"
msgstr ""

#: errands/widgets/shared/datetime_window.py:41
#: errands/widgets/shared/datetime_window.py:43
msgid "Due"
msgstr "Tèrme"

#: errands/widgets/shared/datetime_window.py:56
#: errands/widgets/shared/datetime_window.py:58
msgid "Start"
msgstr "Debuta"

#: errands/widgets/shared/notes_window.py:29
#: errands/widgets/today/today_task.py:163 errands/widgets/task.py:310
msgid "Notes"
msgstr "Nòtas"

#: errands/widgets/tags/tags_sidebar_row.py:32 errands/widgets/tags/tags.py:63
#: errands/widgets/today/today_task.py:239 errands/widgets/task.py:386
#: errands/widgets/window.py:74
msgid "Tags"
msgstr "Etiquetas"

#: errands/widgets/tags/tags.py:32
msgid "No Tags Found"
msgstr ""

#: errands/widgets/tags/tags.py:33
msgid "Add new Tags in the entry above"
msgstr ""

#: errands/widgets/tags/tags.py:82
#, fuzzy
msgid "Add new Tag"
msgstr "Apondre un prètzfach novèl"

#: errands/widgets/tags/tags.py:140
#: errands/widgets/task_list/task_list_sidebar_row.py:58
#: errands/widgets/task_list/task_list_sidebar_row.py:205
#: errands/widgets/trash/trash.py:164
msgid "Delete"
msgstr "Suprimir"

#: errands/widgets/task_list/task_list_sidebar_row.py:57
msgid "List will be permanently deleted"
msgstr "La lista serà definitivament suprimida"

#: errands/widgets/task_list/task_list_sidebar_row.py:87
msgid "New Name"
msgstr "Nom novèl"

#: errands/widgets/task_list/task_list_sidebar_row.py:92
msgid "Rename List"
msgstr "Renonemar la lista"

#: errands/widgets/task_list/task_list_sidebar_row.py:98
msgid "Save"
msgstr "Enregistrar"

#: errands/widgets/task_list/task_list_sidebar_row.py:156
msgid "Export failed"
msgstr "Expòrt non reüssit"

#: errands/widgets/task_list/task_list_sidebar_row.py:158
#: errands/widgets/task.py:108
msgid "Exported"
msgstr "Exportat"

#: errands/widgets/task_list/task_list_sidebar_row.py:204
msgid "Rename"
msgstr "Renomenar"

#: errands/widgets/task_list/task_list_sidebar_row.py:206
#: errands/widgets/today/today_task.py:278 errands/widgets/task.py:425
msgid "Export"
msgstr "Exportar"

#: errands/widgets/task_list/task_list.py:50
#, fuzzy
msgid "Toggle Completed Tasks"
msgstr "Suprimir los prètzfaches acabats"

#: errands/widgets/task_list/task_list.py:58
msgid "Delete Completed Tasks"
msgstr "Suprimir los prètzfaches acabats"

#: errands/widgets/task_list/task_list.py:73
msgid "Scroll Up"
msgstr "Desfilar cap amont"

#: errands/widgets/task_list/task_list.py:84 errands/widgets/task.py:570
#, fuzzy
msgid "Completed"
msgstr "Acabat :"

#: errands/widgets/task_list/task_list.py:143
msgid "Add new Task"
msgstr "Apondre un prètzfach novèl"

#: errands/widgets/task_list/task_list.py:237 errands/widgets/task.py:809
msgid "Completed:"
msgstr "Acabat :"

#: errands/widgets/today/today_task.py:91 errands/widgets/task.py:190
#, fuzzy
msgid "Toggle Completion"
msgstr "Afichar o amagar los detalhs"

#: errands/widgets/today/today_task.py:100
#: errands/widgets/today/today_task.py:269 errands/widgets/task.py:233
#: errands/widgets/task.py:416
msgid "Edit"
msgstr "Modificar"

#: errands/widgets/today/today_task.py:149 errands/widgets/task.py:296
msgid "Start / Due Date"
msgstr ""

#: errands/widgets/today/today_task.py:177 errands/widgets/task.py:324
msgid "Priority"
msgstr "Prioritat"

#: errands/widgets/today/today_task.py:195 errands/widgets/task.py:342
msgid "High"
msgstr ""

#: errands/widgets/today/today_task.py:199 errands/widgets/task.py:346
msgid "Medium"
msgstr ""

#: errands/widgets/today/today_task.py:203 errands/widgets/task.py:350
#, fuzzy
msgid "Low"
msgstr "Ara"

#: errands/widgets/today/today_task.py:205
#: errands/widgets/today/today_task.py:297 errands/widgets/task.py:352
#: errands/widgets/task.py:444
msgid "None"
msgstr ""

#: errands/widgets/today/today_task.py:208 errands/widgets/task.py:355
msgid "Custom"
msgstr ""

#: errands/widgets/today/today_task.py:218 errands/widgets/task.py:365
#, fuzzy
msgid "No Tags"
msgstr "Etiquetas"

#: errands/widgets/today/today_task.py:271 errands/widgets/task.py:418
msgid "Move to Trash"
msgstr "Desplaçar al bordilhièr"

#: errands/widgets/today/today_task.py:275 errands/widgets/task.py:422
#, fuzzy
msgid "Copy to Clipboard"
msgstr "Copiat al quichapapièrs"

#: errands/widgets/today/today_task.py:307 errands/widgets/task.py:454
msgid "Blue"
msgstr ""

#: errands/widgets/today/today_task.py:314 errands/widgets/task.py:461
msgid "Green"
msgstr ""

#: errands/widgets/today/today_task.py:321 errands/widgets/task.py:468
msgid "Yellow"
msgstr ""

#: errands/widgets/today/today_task.py:328 errands/widgets/task.py:475
msgid "Orange"
msgstr ""

#: errands/widgets/today/today_task.py:335 errands/widgets/task.py:482
msgid "Red"
msgstr ""

#: errands/widgets/today/today_task.py:342 errands/widgets/task.py:489
msgid "Purple"
msgstr ""

#: errands/widgets/today/today_task.py:349 errands/widgets/task.py:496
msgid "Brown"
msgstr ""

#: errands/widgets/today/today_task.py:357
#: errands/widgets/today/today_task.py:624 errands/widgets/task.py:504
#: errands/widgets/task.py:1228
#, fuzzy
msgid "Created:"
msgstr "Crear"

#: errands/widgets/today/today_task.py:368
#: errands/widgets/today/today_task.py:625 errands/widgets/task.py:515
#: errands/widgets/task.py:1229
msgid "Changed:"
msgstr ""

#: errands/widgets/today/today_task.py:381 errands/widgets/task.py:528
msgid "More"
msgstr ""

#: errands/widgets/today/today.py:31
msgid "No Tasks for Today"
msgstr ""

#: errands/widgets/trash/trash_sidebar_row.py:43
#: errands/widgets/trash/trash.py:89 errands/widgets/window.py:79
msgid "Trash"
msgstr "Bordilhièr"

#: errands/widgets/trash/trash_sidebar_row.py:57
#: errands/widgets/trash/trash.py:55 errands/widgets/trash/trash.py:194
msgid "Restore"
msgstr "Restablir"

#: errands/widgets/trash/trash.py:31
msgid "Empty Trash"
msgstr "Voidar lo bordilhièr"

#: errands/widgets/trash/trash.py:32
msgid "No deleted items"
msgstr "Cap d’element pas suprimit"

#: errands/widgets/trash/trash.py:163
msgid "Tasks will be permanently deleted"
msgstr "Los prètzfaches seràn definitivament suprimits"

#: errands/widgets/preferences.py:29
msgid "Application Theme"
msgstr "Tèma de l’aplicacion"

#: errands/widgets/preferences.py:37
msgid "System"
msgstr "Sistèma"

#: errands/widgets/preferences.py:49
msgid "Light"
msgstr "Clar"

#: errands/widgets/preferences.py:61
msgid "Dark"
msgstr "Fosc"

#. Task lists group
#: errands/widgets/preferences.py:69 errands/widgets/sidebar.py:153
#, fuzzy
msgid "Task Lists"
msgstr "Cap de lista de prètzfaches"

#: errands/widgets/preferences.py:73
#, fuzzy
msgid "Add new Tasks"
msgstr "Apondre un prètzfach novèl"

#: errands/widgets/preferences.py:74
msgid "At the Bottom"
msgstr ""

#: errands/widgets/preferences.py:74
msgid "At the Top"
msgstr ""

<<<<<<< HEAD
#: errands/widgets/preferences.py:90
msgid "Show Notifications"
msgstr ""

#: errands/widgets/preferences.py:94
msgid "Notifications"
msgstr ""
=======
#: errands/widgets/preferences.py:113
msgid "Progress Bar"
msgstr "Barra de progression"

#: errands/widgets/preferences.py:119
msgid "Tool Bar"
msgstr "Barra d'aisinas"
>>>>>>> 8d02b038

#: errands/widgets/preferences.py:99 errands/widgets/preferences.py:153
#: data/resources/gtk/help-overlay.ui:38
msgid "Sync"
msgstr "Sincronizacion"

#. Provider
#: errands/widgets/preferences.py:102
msgid "Disabled"
msgstr "Desactivada"

#: errands/widgets/preferences.py:104
msgid "Sync Provider"
msgstr "Provesidor de sincro."

#: errands/widgets/preferences.py:113
msgid "Server URL"
msgstr "URL servidor"

#: errands/widgets/preferences.py:119
msgid "Username"
msgstr "Nom d'utilizaire"

#: errands/widgets/preferences.py:125
msgid "Password"
msgstr "Senhal"

#: errands/widgets/preferences.py:131
msgid "Test"
msgstr "Ensag"

#: errands/widgets/preferences.py:136
msgid "Test Connection"
msgstr "Ensajar connexion"

#: errands/widgets/preferences.py:144 data/resources/gtk/help-overlay.ui:9
msgid "General"
msgstr "General"

#: errands/widgets/preferences.py:189
msgid "Connected"
msgstr "Connectat"

#: errands/widgets/preferences.py:189
msgid "Can't connect"
msgstr "Connexion impossibla"

#: errands/widgets/sidebar.py:106
msgid "Add List (Ctrl+A)"
msgstr "Apondre una lista (Ctrl+A)"

#: errands/widgets/sidebar.py:122
msgid "Syncing..."
msgstr "Sincronizacion..."

#: errands/widgets/sidebar.py:127
msgid "Add new List"
msgstr "Apondre una lista novèla"

#: errands/widgets/sidebar.py:128
msgid "Click \"+\" button"
msgstr "Clicar lo boton « + »"

#: errands/widgets/sidebar.py:165 errands/widgets/window.py:45
#: errands/widgets/window.py:150 data/io.github.mrvladus.List.desktop.in.in:3
#: data/io.github.mrvladus.List.metainfo.xml.in.in:31
msgid "Errands"
msgstr "Errands"

#: errands/widgets/sidebar.py:173
msgid "Main Menu"
msgstr "Menú principal"

#: errands/widgets/sidebar.py:178 data/resources/gtk/help-overlay.ui:42
msgid "Sync / Fetch Tasks"
msgstr "Sincro / Recuperacion prètzfaches"

#: errands/widgets/sidebar.py:181
#, fuzzy
msgid "Import Task List"
msgstr "Importar lista"

#: errands/widgets/sidebar.py:184 data/resources/gtk/help-overlay.ui:20
msgid "Preferences"
msgstr "Preferéncias"

#: errands/widgets/sidebar.py:187
msgid "Keyboard Shortcuts"
msgstr "Acorchis de clavièr"

#: errands/widgets/sidebar.py:191
msgid "About Errands"
msgstr "A prepaus d’Errands"

#: errands/widgets/sidebar.py:328
msgid "New List Name"
msgstr "Nom de la lista novèla"

#: errands/widgets/sidebar.py:332 data/resources/gtk/help-overlay.ui:57
msgid "Add List"
msgstr "Apondre una lista"

#: errands/widgets/sidebar.py:338
msgid "Add"
msgstr "Apondre"

#: errands/widgets/task.py:116
msgid "Copied to Clipboard"
msgstr "Copiat al quichapapièrs"

#: errands/widgets/task.py:182
#, fuzzy
msgid "Toggle Sub-Tasks"
msgstr "Mostrar jos prètzfaches"

#: errands/widgets/task.py:220
#, fuzzy
msgid "Toggle Toolbar"
msgstr "Afichar o amagar lo panèl lateral"

#: errands/widgets/task.py:594
msgid "Add new Sub-Task"
msgstr "Apondre un jos prètzfach"

#: errands/widgets/task.py:1339
#, fuzzy
msgid "Delete Tag"
msgstr "Prètzfaches suprimits"

#: errands/widgets/window.py:58
#, fuzzy
msgid "Sidebar"
msgstr "Afichar o amagar lo panèl lateral"

#: errands/widgets/window.py:61
msgid "Content"
msgstr ""

#: errands/widgets/window.py:92
msgid "No Task Lists"
msgstr "Cap de lista de prètzfaches"

#: errands/widgets/window.py:93
msgid "Create new or import existing one"
msgstr ""

#: errands/widgets/window.py:97
msgid "Create List"
msgstr "Crear una lista"

#: errands/widgets/window.py:106
#, fuzzy
msgid "Create new List"
msgstr "Crear una lista"

#: errands/widgets/window.py:155
msgid "translator-credits"
msgstr "Quentin PAGÈS"

#: errands/widgets/window.py:162
msgid "Sync is disabled"
msgstr "La sincronizacion es desactivada"

#: errands/widgets/window.py:266
msgid "Imported"
msgstr "Importat"

#: data/resources/gtk/help-overlay.ui:13
msgid "Show keyboard shortcuts"
msgstr "Mostrar los acorchis clavièr"

#: data/resources/gtk/help-overlay.ui:27
msgid "Quit"
msgstr "Quitar"

#: data/resources/gtk/help-overlay.ui:53
msgid "Lists"
msgstr "Listas"

#: data/resources/gtk/help-overlay.ui:64
msgid "Import List"
msgstr "Importar lista"

#: data/resources/gtk/help-overlay.ui:75
msgid "Details"
msgstr "Detalhs"

#: data/resources/gtk/help-overlay.ui:79
msgid "Toggle Details"
msgstr "Afichar o amagar los detalhs"

#: data/io.github.mrvladus.List.desktop.in.in:4
#: data/io.github.mrvladus.List.metainfo.xml.in.in:32
msgid "Manage your tasks"
msgstr "Gerir vòstres prètzfaches"

#: data/io.github.mrvladus.List.desktop.in.in:10
msgid "errands;tasks;list;todo;todos;caldav;nextcloud;sync;"
msgstr ""
"errands;tasks;list;todo;todos;prètzfaches;prètzfait;lista;tièra;caldav;"
"nextcloud;sincro;sync;"

#: data/io.github.mrvladus.List.metainfo.xml.in.in:34
msgid "Todo application for those who prefer simplicity."
msgstr "Aplicacion de lista de prètzfaches pel monde qu'estima la simplicitat."

#: data/io.github.mrvladus.List.metainfo.xml.in.in:35
msgid "Features:"
msgstr "Foncionalitats :"

#: data/io.github.mrvladus.List.metainfo.xml.in.in:37
msgid "Multiple task lists support"
msgstr "Presa en carga de mantuna lista de prètzfaches"

#: data/io.github.mrvladus.List.metainfo.xml.in.in:38
msgid "Add, remove, edit tasks and sub-tasks"
msgstr "Apondre, suprimir, modificar los prètzfaches e los jos prètzfaches"

#: data/io.github.mrvladus.List.metainfo.xml.in.in:39
msgid "Mark task and sub-tasks as completed"
msgstr "Marcar lo prètzfach e jos prètzfaches coma acabats"

#: data/io.github.mrvladus.List.metainfo.xml.in.in:40
msgid "Add accent color for each task"
msgstr "Apondre una color dominanta per cada prètzfach"

#: data/io.github.mrvladus.List.metainfo.xml.in.in:41
msgid "Sync tasks with Nextcloud or other CalDAV providers"
msgstr "Sincronizar los prètzfaches amb Nextcloud o d'autres provesidor CalDAV"

#: data/io.github.mrvladus.List.metainfo.xml.in.in:42
msgid "Drag and Drop support"
msgstr "Presa en carga del lisar e depausar"

#: data/io.github.mrvladus.List.metainfo.xml.in.in:43
msgid "Import .ics files"
msgstr "Importar fichièrs .ics"

#~ msgid "Not Set"
#~ msgstr "Non definida"

#~ msgid "Click Action"
#~ msgstr "Accion del clic"

#~ msgid "Open Details Panel"
#~ msgstr "Dobrir lo panèl de detalhs"

#~ msgid "Complete Button Size"
#~ msgstr "Talha del boton Acabat"

#~ msgid "Small"
#~ msgstr "Pichona"

#~ msgid "Big"
#~ msgstr "Granda"

#~ msgid "Details Panel"
#~ msgstr "Panèl de detalh"

#~ msgid "Position"
#~ msgstr "Posicion"

#~ msgid "Left"
#~ msgstr "Esquèrra"

#~ msgid "Right"
#~ msgstr "Drecha"

#~ msgid "Appearance"
#~ msgstr "Aparéncia"

#~ msgid "More Options"
#~ msgstr "Mai d'opcions"

#~ msgid "Menu"
#~ msgstr "Menú"

#~ msgid "No Details"
#~ msgstr "Cap de detalh"

#~ msgid "Click on task to show more info"
#~ msgstr "Clicar un prètzfach per afichar mai d'informacions"

#~ msgid "Clear Style"
#~ msgstr "Estil clar"

#~ msgid "Text"
#~ msgstr "Tèxte"

#~ msgid "Copy Text"
#~ msgstr "Copiar lo tèxte"

#~ msgid "Properties"
#~ msgstr "Proprietats"

#~ msgid "Complete %"
#~ msgstr "Acabar %"

#~ msgid "Add Tag"
#~ msgstr "Apondre una etiqueta"

#~ msgid "Save Task as .ics file"
#~ msgstr "Enregistrar lo prètzfach coma fichièr .ics"

#~ msgid "Mark as Completed"
#~ msgstr "Marcar coma acabat"

#~ msgid "Expand / Fold"
#~ msgstr "Desplegar / Plegar"

#~ msgid "Restore All"
#~ msgstr "Tot restaurar"

#~ msgid "Save changed details"
#~ msgstr "Enregistrar los details modificats"

#~ msgid "Save (Ctrl+S)"
#~ msgstr "Enregistrar (Ctrl+S)"

#~ msgid "Load"
#~ msgstr "Cargar"

#~ msgid "Click for Details"
#~ msgstr "Clicar pels detalhs"

#, fuzzy
#~ msgid "Toggle sidebar"
#~ msgstr "Afichar o amagar lo panèl lateral"

#, fuzzy
#~ msgid "End"
#~ msgstr "Errands"

#~ msgid "Export Cancelled"
#~ msgstr "Exportacion anullada"

#~ msgid "Error"
#~ msgstr "Error"

#~ msgid "Import Cancelled"
#~ msgstr "Importacion anullada"

#~ msgid "Invalid File"
#~ msgstr "Fichièr invalid"

#~ msgid "Show Deleted Tasks"
#~ msgstr "Mostrar los prètzfaches suprimits"

#~ msgid "Delete Completed Tasks (Ctrl+Delete)"
#~ msgstr "Suprimir los prètzfaches acabats (Ctrl+Sup.)"

#~ msgid "Export Tasks..."
#~ msgstr "Exportar los prètzfaches"

#~ msgid "Import Tasks..."
#~ msgstr "Importar los prètzfaches..."

#~ msgid "Import and Export"
#~ msgstr "Impòrt e Expòrt"

#~ msgid "Exit edit mode"
#~ msgstr "Sortir del mòde edicion"

#~ msgid "Expand Sub-Tasks on Startup"
#~ msgstr "Espandir la lista dels prètzfaches a l’aviada"

#~ msgid "Calendar Name (\"Errands\" by Default)"
#~ msgstr "Nom del calendièr"

#~ msgid "Token"
#~ msgstr "Geton"

#~ msgid "Cancel (Escape)"
#~ msgstr "Anullar (Escape)"<|MERGE_RESOLUTION|>--- conflicted
+++ resolved
@@ -7,13 +7,10 @@
 msgstr ""
 "Project-Id-Version: errands\n"
 "Report-Msgid-Bugs-To: \n"
-<<<<<<< HEAD
 "POT-Creation-Date: 2024-04-22 18:21+0300\n"
 "PO-Revision-Date: 2023-09-21 20:23+0200\n"
-=======
 "POT-Creation-Date: 2024-02-06 17:58+0300\n"
 "PO-Revision-Date: 2024-02-23 19:41+0100\n"
->>>>>>> 8d02b038
 "Last-Translator: Quentin PAGÈS\n"
 "Language-Team: \n"
 "Language: oc\n"
@@ -27,6 +24,426 @@
 msgstr ""
 
 #: errands/lib/sync/providers/caldav.py:59
+#: errands/widgets/components.py:153
+msgid "Today"
+msgstr "Uèi"
+
+#: errands/widgets/components.py:157
+msgid "Tomorrow"
+msgstr "Deman"
+
+#: errands/widgets/components.py:167
+msgid "Now"
+msgstr "Ara"
+
+#: errands/widgets/components.py:172 errands/widgets/trash.py:37
+msgid "Clear"
+msgstr "Escafar"
+
+#. Start date row
+#. End date row
+#: errands/widgets/components.py:231 errands/widgets/details.py:176
+#: errands/widgets/details.py:197
+msgid "Not Set"
+msgstr "Non definida"
+
+#: errands/widgets/preferences.py:31
+msgid "Application Theme"
+msgstr "Tèma de l’aplicacion"
+
+#: errands/widgets/preferences.py:39
+msgid "System"
+msgstr "Sistèma"
+
+#: errands/widgets/preferences.py:51
+msgid "Light"
+msgstr "Clar"
+
+#: errands/widgets/preferences.py:63
+msgid "Dark"
+msgstr "Fosc"
+
+#. Task lists group
+#. task_list_group = Adw.PreferencesGroup(title=_("Task Lists"))
+#. add_tasks_position = Adw.ComboRow(
+#. title=_("Add new Tasks"),
+#. model=Gtk.StringList.new([_("At the Top"), _("At the Bottom")]),
+#. icon_name="errands-add-symbolic",
+#. )
+#. task_list_group.add(add_tasks_position)
+#. Tasks group
+#: errands/widgets/preferences.py:80 errands/widgets/window.py:91
+msgid "Tasks"
+msgstr "Prètzfaches"
+
+#: errands/widgets/preferences.py:83
+msgid "Click Action"
+msgstr "Accion del clic"
+
+#: errands/widgets/preferences.py:84
+msgid "Open Details Panel"
+msgstr "Dobrir lo panèl de detalhs"
+
+#: errands/widgets/preferences.py:84
+msgid "Show Sub-Tasks"
+msgstr "Mostrar jos prètzfaches"
+
+#: errands/widgets/preferences.py:99
+msgid "Complete Button Size"
+msgstr "Talha del boton Acabat"
+
+#: errands/widgets/preferences.py:100
+msgid "Small"
+msgstr "Pichona"
+
+#: errands/widgets/preferences.py:100
+msgid "Big"
+msgstr "Granda"
+
+#: errands/widgets/preferences.py:113
+msgid "Progress Bar"
+msgstr "Barra de progression"
+
+#: errands/widgets/preferences.py:119
+msgid "Tool Bar"
+msgstr "Barra d'aisinas"
+
+#: errands/widgets/preferences.py:126 errands/widgets/preferences.py:194
+#: data/resources/gtk/help-overlay.ui:38
+msgid "Sync"
+msgstr "Sincronizacion"
+
+#. Provider
+#: errands/widgets/preferences.py:129
+msgid "Disabled"
+msgstr "Desactivada"
+
+#: errands/widgets/preferences.py:131
+msgid "Sync Provider"
+msgstr "Provesidor de sincro."
+
+#: errands/widgets/preferences.py:140
+msgid "Server URL"
+msgstr "URL servidor"
+
+#: errands/widgets/preferences.py:146
+msgid "Username"
+msgstr "Nom d'utilizaire"
+
+#: errands/widgets/preferences.py:152
+msgid "Password"
+msgstr "Senhal"
+
+#: errands/widgets/preferences.py:158
+msgid "Test"
+msgstr "Ensag"
+
+#: errands/widgets/preferences.py:163
+msgid "Test Connection"
+msgstr "Ensajar connexion"
+
+#: errands/widgets/preferences.py:171
+msgid "Details Panel"
+msgstr "Panèl de detalh"
+
+#: errands/widgets/preferences.py:174
+msgid "Position"
+msgstr "Posicion"
+
+#: errands/widgets/preferences.py:175
+msgid "Left"
+msgstr "Esquèrra"
+
+#: errands/widgets/preferences.py:175
+msgid "Right"
+msgstr "Drecha"
+
+#: errands/widgets/preferences.py:184
+msgid "Appearance"
+msgstr "Aparéncia"
+
+#: errands/widgets/preferences.py:230
+msgid "Connected"
+msgstr "Connectat"
+
+#: errands/widgets/preferences.py:230
+msgid "Can't connect"
+msgstr "Connexion impossibla"
+
+#: errands/widgets/sidebar.py:67 errands/widgets/window.py:38
+#: errands/widgets/window.py:129 data/io.github.mrvladus.List.desktop.in.in:3
+#: data/io.github.mrvladus.List.metainfo.xml.in.in:27
+msgid "Errands"
+msgstr "Errands"
+
+#: errands/widgets/sidebar.py:75
+msgid "Import List"
+msgstr "Importar lista"
+
+#: errands/widgets/sidebar.py:80
+msgid "Add List (Ctrl+A)"
+msgstr "Apondre una lista (Ctrl+A)"
+
+#: errands/widgets/sidebar.py:82
+msgid "More Options"
+msgstr "Mai d'opcions"
+
+#. top_section.append(_("Secret Notes"), "app.secret_notes")
+#: errands/widgets/sidebar.py:99 data/resources/gtk/help-overlay.ui:42
+msgid "Sync / Fetch Tasks"
+msgstr "Sincro / Recuperacion prètzfaches"
+
+#: errands/widgets/sidebar.py:102 data/resources/gtk/help-overlay.ui:20
+msgid "Preferences"
+msgstr "Preferéncias"
+
+#: errands/widgets/sidebar.py:103
+msgid "Keyboard Shortcuts"
+msgstr "Acorchis de clavièr"
+
+#: errands/widgets/sidebar.py:104
+msgid "About Errands"
+msgstr "A prepaus d’Errands"
+
+#: errands/widgets/sidebar.py:110
+msgid "Main Menu"
+msgstr "Menú principal"
+
+#: errands/widgets/sidebar.py:116
+msgid "Syncing..."
+msgstr "Sincronizacion..."
+
+#: errands/widgets/sidebar.py:141
+msgid "New List Name"
+msgstr "Nom de la lista novèla"
+
+#: errands/widgets/sidebar.py:145 data/resources/gtk/help-overlay.ui:57
+msgid "Add List"
+msgstr "Apondre una lista"
+
+#: errands/widgets/sidebar.py:150 errands/widgets/sidebar.py:342
+#: errands/widgets/sidebar.py:385 errands/widgets/trash.py:136
+msgid "Cancel"
+msgstr "Anullar"
+
+#: errands/widgets/sidebar.py:151
+msgid "Add"
+msgstr "Apondre"
+
+#: errands/widgets/sidebar.py:168
+msgid "Add new List"
+msgstr "Apondre una lista novèla"
+
+#: errands/widgets/sidebar.py:169
+msgid "Click \"+\" button"
+msgstr "Clicar lo boton « + »"
+
+#: errands/widgets/sidebar.py:337 errands/widgets/trash.py:131
+msgid "Are you sure?"
+msgstr "O confirmatz ?"
+
+#: errands/widgets/sidebar.py:338
+msgid "List will be permanently deleted"
+msgstr "La lista serà definitivament suprimida"
+
+#: errands/widgets/sidebar.py:343 errands/widgets/sidebar.py:478
+#: errands/widgets/details.py:54 errands/widgets/trash.py:137
+msgid "Delete"
+msgstr "Suprimir"
+
+#: errands/widgets/sidebar.py:375
+msgid "New Name"
+msgstr "Nom novèl"
+
+#: errands/widgets/sidebar.py:380
+msgid "Rename List"
+msgstr "Renonemar la lista"
+
+#: errands/widgets/sidebar.py:386 errands/widgets/details.py:114
+#: errands/widgets/details.py:155
+msgid "Save"
+msgstr "Enregistrar"
+
+#: errands/widgets/sidebar.py:444
+msgid "Export failed"
+msgstr "Expòrt non reüssit"
+
+#: errands/widgets/sidebar.py:446 errands/widgets/details.py:487
+msgid "Exported"
+msgstr "Exportat"
+
+#: errands/widgets/sidebar.py:477
+msgid "Rename"
+msgstr "Renomenar"
+
+#. Export group
+#: errands/widgets/sidebar.py:479 errands/widgets/details.py:239
+#: errands/widgets/details.py:247
+msgid "Export"
+msgstr "Exportar"
+
+#: errands/widgets/sidebar.py:505
+msgid "Menu"
+msgstr "Menú"
+
+#: errands/widgets/sidebar.py:563 errands/widgets/trash.py:30
+#: errands/widgets/window.py:61
+msgid "Trash"
+msgstr "Bordilhièr"
+
+#: errands/widgets/task_list.py:40 errands/widgets/task_list.py:55
+#: errands/widgets/task_list.py:96 errands/widgets/task_list.py:107
+msgid "Toggle Sidebar"
+msgstr "Afichar o amagar lo panèl lateral"
+
+#: errands/widgets/task_list.py:70 errands/widgets/task_list.py:120
+msgid "Delete Completed Tasks"
+msgstr "Suprimir los prètzfaches acabats"
+
+#: errands/widgets/task_list.py:80 errands/widgets/task_list.py:134
+msgid "Scroll Up"
+msgstr "Desfilar cap amont"
+
+#: errands/widgets/task_list.py:277 errands/widgets/task.py:217
+msgid "Completed:"
+msgstr "Acabat :"
+
+#: errands/widgets/task_list.py:401
+msgid "Add new Task"
+msgstr "Apondre un prètzfach novèl"
+
+#: errands/widgets/details.py:63
+msgid "No Details"
+msgstr "Cap de detalh"
+
+#: errands/widgets/details.py:64
+msgid "Click on task to show more info"
+msgstr "Clicar un prètzfach per afichar mai d'informacions"
+
+#: errands/widgets/details.py:81
+msgid "Clear Style"
+msgstr "Estil clar"
+
+#. Edit group
+#: errands/widgets/details.py:90
+msgid "Text"
+msgstr "Tèxte"
+
+#: errands/widgets/details.py:124 errands/widgets/details.py:166
+msgid "Copy Text"
+msgstr "Copiar lo tèxte"
+
+#. Notes group
+#: errands/widgets/details.py:131
+msgid "Notes"
+msgstr "Nòtas"
+
+#. Properties group
+#: errands/widgets/details.py:173
+msgid "Properties"
+msgstr "Proprietats"
+
+#: errands/widgets/details.py:176
+msgid "Start"
+msgstr "Debuta"
+
+#: errands/widgets/details.py:183 errands/widgets/details.py:204
+msgid "Set Date"
+msgstr "Definir la data"
+
+#: errands/widgets/details.py:197
+msgid "Due"
+msgstr "Tèrme"
+
+#. Complete % row
+#: errands/widgets/details.py:212
+msgid "Complete %"
+msgstr "Acabar %"
+
+#. Priority row
+#: errands/widgets/details.py:222
+msgid "Priority"
+msgstr "Prioritat"
+
+#. Tags group
+#: errands/widgets/details.py:232
+msgid "Tags"
+msgstr "Etiquetas"
+
+#. Tags entry
+#: errands/widgets/details.py:234
+msgid "Add Tag"
+msgstr "Apondre una etiqueta"
+
+#: errands/widgets/details.py:248
+msgid "Save Task as .ics file"
+msgstr "Enregistrar lo prètzfach coma fichièr .ics"
+
+#: errands/widgets/details.py:440
+msgid "Copied to Clipboard"
+msgstr "Copiat al quichapapièrs"
+
+#: errands/widgets/task.py:301 errands/widgets/task.py:312
+msgid "Mark as Completed"
+msgstr "Marcar coma acabat"
+
+#: errands/widgets/task.py:399
+msgid "Expand / Fold"
+msgstr "Desplegar / Plegar"
+
+#: errands/widgets/task.py:419 data/resources/gtk/help-overlay.ui:68
+msgid "Details"
+msgstr "Detalhs"
+
+#: errands/widgets/task.py:530
+msgid "Add new Sub-Task"
+msgstr "Apondre un jos prètzfach"
+
+#: errands/widgets/trash.py:45
+msgid "Restore All"
+msgstr "Tot restaurar"
+
+#: errands/widgets/trash.py:51
+msgid "Empty Trash"
+msgstr "Voidar lo bordilhièr"
+
+#: errands/widgets/trash.py:52
+msgid "No deleted items"
+msgstr "Cap d’element pas suprimit"
+
+#: errands/widgets/trash.py:132
+msgid "Tasks will be permanently deleted"
+msgstr "Los prètzfaches seràn definitivament suprimits"
+
+#: errands/widgets/trash.py:212
+msgid "Restore"
+msgstr "Restablir"
+
+#: errands/widgets/window.py:67 errands/widgets/window.py:84
+msgid "No Task Lists"
+msgstr "Cap de lista de prètzfaches"
+
+#: errands/widgets/window.py:69
+msgid "Create List"
+msgstr "Crear una lista"
+
+#: errands/widgets/window.py:90 data/resources/gtk/help-overlay.ui:53
+msgid "Lists"
+msgstr "Listas"
+
+#: errands/widgets/window.py:134
+msgid "translator-credits"
+msgstr "Quentin PAGÈS"
+
+#: errands/widgets/window.py:143
+msgid "Sync is disabled"
+msgstr "La sincronizacion es desactivada"
+
+#: errands/widgets/window.py:212
+msgid "Imported"
+msgstr "Importat"
+
+#: errands/lib/sync/providers/caldav.py:42
 msgid "Not all sync credentials provided. Please check settings."
 msgstr ""
 "Totes los identificants son pas provesits. Verificatz los paramètres se vos "
@@ -349,7 +766,6 @@
 msgid "At the Top"
 msgstr ""
 
-<<<<<<< HEAD
 #: errands/widgets/preferences.py:90
 msgid "Show Notifications"
 msgstr ""
@@ -357,15 +773,6 @@
 #: errands/widgets/preferences.py:94
 msgid "Notifications"
 msgstr ""
-=======
-#: errands/widgets/preferences.py:113
-msgid "Progress Bar"
-msgstr "Barra de progression"
-
-#: errands/widgets/preferences.py:119
-msgid "Tool Bar"
-msgstr "Barra d'aisinas"
->>>>>>> 8d02b038
 
 #: errands/widgets/preferences.py:99 errands/widgets/preferences.py:153
 #: data/resources/gtk/help-overlay.ui:38
@@ -602,141 +1009,4 @@
 
 #: data/io.github.mrvladus.List.metainfo.xml.in.in:43
 msgid "Import .ics files"
-msgstr "Importar fichièrs .ics"
-
-#~ msgid "Not Set"
-#~ msgstr "Non definida"
-
-#~ msgid "Click Action"
-#~ msgstr "Accion del clic"
-
-#~ msgid "Open Details Panel"
-#~ msgstr "Dobrir lo panèl de detalhs"
-
-#~ msgid "Complete Button Size"
-#~ msgstr "Talha del boton Acabat"
-
-#~ msgid "Small"
-#~ msgstr "Pichona"
-
-#~ msgid "Big"
-#~ msgstr "Granda"
-
-#~ msgid "Details Panel"
-#~ msgstr "Panèl de detalh"
-
-#~ msgid "Position"
-#~ msgstr "Posicion"
-
-#~ msgid "Left"
-#~ msgstr "Esquèrra"
-
-#~ msgid "Right"
-#~ msgstr "Drecha"
-
-#~ msgid "Appearance"
-#~ msgstr "Aparéncia"
-
-#~ msgid "More Options"
-#~ msgstr "Mai d'opcions"
-
-#~ msgid "Menu"
-#~ msgstr "Menú"
-
-#~ msgid "No Details"
-#~ msgstr "Cap de detalh"
-
-#~ msgid "Click on task to show more info"
-#~ msgstr "Clicar un prètzfach per afichar mai d'informacions"
-
-#~ msgid "Clear Style"
-#~ msgstr "Estil clar"
-
-#~ msgid "Text"
-#~ msgstr "Tèxte"
-
-#~ msgid "Copy Text"
-#~ msgstr "Copiar lo tèxte"
-
-#~ msgid "Properties"
-#~ msgstr "Proprietats"
-
-#~ msgid "Complete %"
-#~ msgstr "Acabar %"
-
-#~ msgid "Add Tag"
-#~ msgstr "Apondre una etiqueta"
-
-#~ msgid "Save Task as .ics file"
-#~ msgstr "Enregistrar lo prètzfach coma fichièr .ics"
-
-#~ msgid "Mark as Completed"
-#~ msgstr "Marcar coma acabat"
-
-#~ msgid "Expand / Fold"
-#~ msgstr "Desplegar / Plegar"
-
-#~ msgid "Restore All"
-#~ msgstr "Tot restaurar"
-
-#~ msgid "Save changed details"
-#~ msgstr "Enregistrar los details modificats"
-
-#~ msgid "Save (Ctrl+S)"
-#~ msgstr "Enregistrar (Ctrl+S)"
-
-#~ msgid "Load"
-#~ msgstr "Cargar"
-
-#~ msgid "Click for Details"
-#~ msgstr "Clicar pels detalhs"
-
-#, fuzzy
-#~ msgid "Toggle sidebar"
-#~ msgstr "Afichar o amagar lo panèl lateral"
-
-#, fuzzy
-#~ msgid "End"
-#~ msgstr "Errands"
-
-#~ msgid "Export Cancelled"
-#~ msgstr "Exportacion anullada"
-
-#~ msgid "Error"
-#~ msgstr "Error"
-
-#~ msgid "Import Cancelled"
-#~ msgstr "Importacion anullada"
-
-#~ msgid "Invalid File"
-#~ msgstr "Fichièr invalid"
-
-#~ msgid "Show Deleted Tasks"
-#~ msgstr "Mostrar los prètzfaches suprimits"
-
-#~ msgid "Delete Completed Tasks (Ctrl+Delete)"
-#~ msgstr "Suprimir los prètzfaches acabats (Ctrl+Sup.)"
-
-#~ msgid "Export Tasks..."
-#~ msgstr "Exportar los prètzfaches"
-
-#~ msgid "Import Tasks..."
-#~ msgstr "Importar los prètzfaches..."
-
-#~ msgid "Import and Export"
-#~ msgstr "Impòrt e Expòrt"
-
-#~ msgid "Exit edit mode"
-#~ msgstr "Sortir del mòde edicion"
-
-#~ msgid "Expand Sub-Tasks on Startup"
-#~ msgstr "Espandir la lista dels prètzfaches a l’aviada"
-
-#~ msgid "Calendar Name (\"Errands\" by Default)"
-#~ msgstr "Nom del calendièr"
-
-#~ msgid "Token"
-#~ msgstr "Geton"
-
-#~ msgid "Cancel (Escape)"
-#~ msgstr "Anullar (Escape)"+msgstr "Importar fichièrs .ics"