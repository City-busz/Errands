# Czech translation for List.
# Copyright (C) YEAR THE PACKAGE'S COPYRIGHT HOLDER
# This file is distributed under the same license as the list package.
# Amerey.eu <info@amerey.eu>, 2023, 2024.
#
msgid ""
msgstr ""
"Project-Id-Version: errands\n"
"Report-Msgid-Bugs-To: \n"
<<<<<<< HEAD
"POT-Creation-Date: 2024-04-22 18:21+0300\n"
"PO-Revision-Date: 2023-10-25 09:09+0200\n"
"Last-Translator: Amerey.eu <info@amerey.eu>\n"
=======
"POT-Creation-Date: 2024-02-06 17:58+0300\n"
"PO-Revision-Date: 2024-03-13 19:02+0100\n"
"Last-Translator: Amerey <info@amerey.eu>\n"
>>>>>>> 8d02b038
"Language-Team: \n"
"Language: cs\n"
"MIME-Version: 1.0\n"
"Content-Type: text/plain; charset=UTF-8\n"
"Content-Transfer-Encoding: 8bit\n"
"X-Generator: Poedit 3.4.2\n"

#: errands/application.py:37
msgid "Errands need to run in the background for notifications"
msgstr ""

#: errands/lib/sync/providers/caldav.py:59
msgid "Not all sync credentials provided. Please check settings."
msgstr ""
"Nebyly poskytnuty všechny přihlašovací údaje pro synchronizaci. Zkontrolujte "
"prosím nastavení."

#: errands/lib/sync/providers/caldav.py:99
msgid "Can't connect to CalDAV server at:"
msgstr "Nelze se připojit k serveru CalDAV na adrese:"

#: errands/lib/notifications.py:69
#, fuzzy
msgid "Task is Due"
msgstr "Úkoly"

#: errands/widgets/shared/components/dialogs.py:29
msgid "Are you sure?"
msgstr "Doopravdy?"

#: errands/widgets/shared/components/dialogs.py:33
#: errands/widgets/task_list/task_list_sidebar_row.py:97
#: errands/widgets/today/today_task.py:119 errands/widgets/sidebar.py:337
#: errands/widgets/task.py:253
msgid "Cancel"
msgstr "Zrušit"

#: errands/widgets/shared/datetime_picker.py:137
#: errands/widgets/today/today_sidebar_row.py:30
#: errands/widgets/today/today.py:57 errands/widgets/window.py:69
msgid "Today"
msgstr "Dnes"

#: errands/widgets/shared/datetime_picker.py:142
msgid "Tomorrow"
msgstr "Zítra"

#: errands/widgets/shared/datetime_picker.py:153
msgid "Now"
msgstr "Teď"

#: errands/widgets/shared/datetime_picker.py:159
#: errands/widgets/trash/trash_sidebar_row.py:56
#: errands/widgets/trash/trash.py:40
msgid "Clear"
msgstr "Zrušit zvýraznění"

<<<<<<< HEAD
#: errands/widgets/shared/datetime_picker.py:209
msgid "Set Date"
msgstr ""
=======
#. Start date row
#. End date row
#: errands/widgets/components.py:231 errands/widgets/details.py:176 errands/widgets/details.py:197
msgid "Not Set"
msgstr "Není nastaveno"
>>>>>>> 8d02b038

#: errands/widgets/shared/datetime_picker.py:220
#: errands/widgets/today/today_task.py:154 errands/widgets/task.py:301
msgid "Date"
msgstr ""

#: errands/widgets/shared/datetime_window.py:31
msgid "Date and Time"
msgstr ""

#: errands/widgets/shared/datetime_window.py:41
#: errands/widgets/shared/datetime_window.py:43
msgid "Due"
msgstr ""

#: errands/widgets/shared/datetime_window.py:56
#: errands/widgets/shared/datetime_window.py:58
msgid "Start"
msgstr ""

#: errands/widgets/shared/notes_window.py:29
#: errands/widgets/today/today_task.py:163 errands/widgets/task.py:310
msgid "Notes"
msgstr ""

<<<<<<< HEAD
#: errands/widgets/tags/tags_sidebar_row.py:32 errands/widgets/tags/tags.py:63
#: errands/widgets/today/today_task.py:239 errands/widgets/task.py:386
#: errands/widgets/window.py:74
msgid "Tags"
msgstr ""

#: errands/widgets/tags/tags.py:32
msgid "No Tags Found"
msgstr ""

#: errands/widgets/tags/tags.py:33
msgid "Add new Tags in the entry above"
msgstr ""

#: errands/widgets/tags/tags.py:82
#, fuzzy
msgid "Add new Tag"
msgstr "Přidat nový úkol"

#: errands/widgets/tags/tags.py:140
#: errands/widgets/task_list/task_list_sidebar_row.py:58
#: errands/widgets/task_list/task_list_sidebar_row.py:205
#: errands/widgets/trash/trash.py:164
msgid "Delete"
msgstr "Smazat"

#: errands/widgets/task_list/task_list_sidebar_row.py:57
#, fuzzy
msgid "List will be permanently deleted"
msgstr "Úkoly budou trvale smazány"

#: errands/widgets/task_list/task_list_sidebar_row.py:87
msgid "New Name"
msgstr ""

#: errands/widgets/task_list/task_list_sidebar_row.py:92
msgid "Rename List"
msgstr ""
=======
#: errands/widgets/preferences.py:83
msgid "Click Action"
msgstr "Chování při kliknutí"

#: errands/widgets/preferences.py:84
msgid "Open Details Panel"
msgstr "Otevřít panel s podrobnostmi"

#: errands/widgets/preferences.py:84
msgid "Show Sub-Tasks"
msgstr "Zobrazit podúkoly"

#: errands/widgets/preferences.py:99
msgid "Complete Button Size"
msgstr "Velikost tlačítka Dokončeno"

#: errands/widgets/preferences.py:100
msgid "Small"
msgstr "Malý"

#: errands/widgets/preferences.py:100
msgid "Big"
msgstr "Velký"

#: errands/widgets/preferences.py:113
msgid "Progress Bar"
msgstr "Ukazatel průběhu"

#: errands/widgets/preferences.py:119
msgid "Tool Bar"
msgstr "Panel nástrojů"
>>>>>>> 8d02b038

#: errands/widgets/task_list/task_list_sidebar_row.py:98
msgid "Save"
msgstr ""

#: errands/widgets/task_list/task_list_sidebar_row.py:156
#, fuzzy
msgid "Export failed"
msgstr "Úkoly byly exportovány"

#: errands/widgets/task_list/task_list_sidebar_row.py:158
#: errands/widgets/task.py:108
#, fuzzy
msgid "Exported"
msgstr "Úkoly byly exportovány"

#: errands/widgets/task_list/task_list_sidebar_row.py:204
#, fuzzy
msgid "Rename"
msgstr "Uživatelské jméno"

#: errands/widgets/task_list/task_list_sidebar_row.py:206
#: errands/widgets/today/today_task.py:278 errands/widgets/task.py:425
#, fuzzy
msgid "Export"
msgstr "Exportovat úkoly"

#: errands/widgets/task_list/task_list.py:50
#, fuzzy
msgid "Toggle Completed Tasks"
msgstr "Smazat hotové úkoly"

#: errands/widgets/task_list/task_list.py:58
#, fuzzy
msgid "Delete Completed Tasks"
msgstr "Smazat hotové úkoly"

<<<<<<< HEAD
#: errands/widgets/task_list/task_list.py:73
msgid "Scroll Up"
msgstr "Posunout nahoru"

#: errands/widgets/task_list/task_list.py:84 errands/widgets/task.py:570
#, fuzzy
msgid "Completed"
msgstr "Dokončeno:"

#: errands/widgets/task_list/task_list.py:143
msgid "Add new Task"
msgstr "Přidat nový úkol"

#: errands/widgets/task_list/task_list.py:237 errands/widgets/task.py:809
msgid "Completed:"
msgstr "Dokončeno:"

#: errands/widgets/today/today_task.py:91 errands/widgets/task.py:190
#, fuzzy
msgid "Toggle Completion"
msgstr "Přepnout postranní panel"

#: errands/widgets/today/today_task.py:100
#: errands/widgets/today/today_task.py:269 errands/widgets/task.py:233
#: errands/widgets/task.py:416
msgid "Edit"
msgstr "Editovat"

#: errands/widgets/today/today_task.py:149 errands/widgets/task.py:296
msgid "Start / Due Date"
msgstr ""

#: errands/widgets/today/today_task.py:177 errands/widgets/task.py:324
msgid "Priority"
msgstr ""

#: errands/widgets/today/today_task.py:195 errands/widgets/task.py:342
msgid "High"
msgstr ""

#: errands/widgets/today/today_task.py:199 errands/widgets/task.py:346
msgid "Medium"
msgstr ""

#: errands/widgets/today/today_task.py:203 errands/widgets/task.py:350
msgid "Low"
msgstr ""

#: errands/widgets/today/today_task.py:205
#: errands/widgets/today/today_task.py:297 errands/widgets/task.py:352
#: errands/widgets/task.py:444
msgid "None"
msgstr ""
=======
#: errands/widgets/preferences.py:171
msgid "Details Panel"
msgstr "Panel s podrobnostmi"

#: errands/widgets/preferences.py:174
msgid "Position"
msgstr "Umístění"

#: errands/widgets/preferences.py:175
msgid "Left"
msgstr "Vlevo"

#: errands/widgets/preferences.py:175
msgid "Right"
msgstr "Vpravo"

#: errands/widgets/preferences.py:184
msgid "Appearance"
msgstr "Vzhled"

#: errands/widgets/preferences.py:230
msgid "Connected"
msgstr "Připojeno"

#: errands/widgets/preferences.py:230
msgid "Can't connect"
msgstr "Nelze připojit"

#: errands/widgets/sidebar.py:67 errands/widgets/window.py:38 errands/widgets/window.py:129
#: data/io.github.mrvladus.List.desktop.in.in:3 data/io.github.mrvladus.List.metainfo.xml.in.in:27
msgid "Errands"
msgstr "Pochůzky"

#: errands/widgets/sidebar.py:75
msgid "Import List"
msgstr "Importovat seznam"

#: errands/widgets/sidebar.py:80
msgid "Add List (Ctrl+A)"
msgstr "Vytvořit seznam (Ctrl+A)"

#: errands/widgets/sidebar.py:82
msgid "More Options"
msgstr "Další možností"

#. top_section.append(_("Secret Notes"), "app.secret_notes")
#: errands/widgets/sidebar.py:99 data/resources/gtk/help-overlay.ui:42
msgid "Sync / Fetch Tasks"
msgstr "Synchronizace / načítání úloh"
>>>>>>> 8d02b038

#: errands/widgets/today/today_task.py:208 errands/widgets/task.py:355
msgid "Custom"
msgstr ""

#: errands/widgets/today/today_task.py:218 errands/widgets/task.py:365
msgid "No Tags"
msgstr ""

#: errands/widgets/today/today_task.py:271 errands/widgets/task.py:418
msgid "Move to Trash"
msgstr "Přesunout do koše"

#: errands/widgets/today/today_task.py:275 errands/widgets/task.py:422
#, fuzzy
msgid "Copy to Clipboard"
msgstr "Zkopírováno do schránky"

<<<<<<< HEAD
#: errands/widgets/today/today_task.py:307 errands/widgets/task.py:454
msgid "Blue"
msgstr ""

#: errands/widgets/today/today_task.py:314 errands/widgets/task.py:461
msgid "Green"
msgstr ""

#: errands/widgets/today/today_task.py:321 errands/widgets/task.py:468
msgid "Yellow"
msgstr ""

#: errands/widgets/today/today_task.py:328 errands/widgets/task.py:475
msgid "Orange"
msgstr ""

#: errands/widgets/today/today_task.py:335 errands/widgets/task.py:482
msgid "Red"
msgstr ""

#: errands/widgets/today/today_task.py:342 errands/widgets/task.py:489
msgid "Purple"
msgstr ""

#: errands/widgets/today/today_task.py:349 errands/widgets/task.py:496
msgid "Brown"
msgstr ""

#: errands/widgets/today/today_task.py:357
#: errands/widgets/today/today_task.py:624 errands/widgets/task.py:504
#: errands/widgets/task.py:1228
#, fuzzy
msgid "Created:"
msgstr "Dokončeno:"

#: errands/widgets/today/today_task.py:368
#: errands/widgets/today/today_task.py:625 errands/widgets/task.py:515
#: errands/widgets/task.py:1229
msgid "Changed:"
msgstr ""

#: errands/widgets/today/today_task.py:381 errands/widgets/task.py:528
msgid "More"
msgstr ""

#: errands/widgets/today/today.py:31
msgid "No Tasks for Today"
msgstr ""

#: errands/widgets/trash/trash_sidebar_row.py:43
#: errands/widgets/trash/trash.py:89 errands/widgets/window.py:79
#, fuzzy
msgid "Trash"
msgstr "Zavřít Koš"

#: errands/widgets/trash/trash_sidebar_row.py:57
#: errands/widgets/trash/trash.py:55 errands/widgets/trash/trash.py:194
msgid "Restore"
msgstr "Obnovit"

#: errands/widgets/trash/trash.py:31
msgid "Empty Trash"
msgstr "Vyprázdnit koš"

#: errands/widgets/trash/trash.py:32
msgid "No deleted items"
msgstr "Žádné smazané položky"
=======
#: errands/widgets/sidebar.py:116
msgid "Syncing..."
msgstr "Synchronizování..."

#: errands/widgets/sidebar.py:141
msgid "New List Name"
msgstr "Nový název seznamu"

#: errands/widgets/sidebar.py:145 data/resources/gtk/help-overlay.ui:57
msgid "Add List"
msgstr "Přidat seznam"

#: errands/widgets/sidebar.py:150 errands/widgets/sidebar.py:342 errands/widgets/sidebar.py:385
#: errands/widgets/trash.py:136
msgid "Cancel"
msgstr "Zrušit"

#: errands/widgets/sidebar.py:151
msgid "Add"
msgstr "Přidat"

#: errands/widgets/sidebar.py:168
msgid "Add new List"
msgstr "Přidat nový seznam"

#: errands/widgets/sidebar.py:169
msgid "Click \"+\" button"
msgstr "Stiskněte klávesu \"+\""

#: errands/widgets/sidebar.py:337 errands/widgets/trash.py:131
msgid "Are you sure?"
msgstr "Jste si jisti?"

#: errands/widgets/sidebar.py:338
msgid "List will be permanently deleted"
msgstr "Seznam bude trvale smazán"

#: errands/widgets/sidebar.py:343 errands/widgets/sidebar.py:478 errands/widgets/details.py:54
#: errands/widgets/trash.py:137
msgid "Delete"
msgstr "Smazat"

#: errands/widgets/sidebar.py:375
msgid "New Name"
msgstr "Nový název"

#: errands/widgets/sidebar.py:380
msgid "Rename List"
msgstr "Přejmenovat seznam"

#: errands/widgets/sidebar.py:386 errands/widgets/details.py:114 errands/widgets/details.py:155
msgid "Save"
msgstr "Uložit"

#: errands/widgets/sidebar.py:444
msgid "Export failed"
msgstr "Export se nezdařil"

#: errands/widgets/sidebar.py:446 errands/widgets/details.py:487
msgid "Exported"
msgstr "Exportováno"

#: errands/widgets/sidebar.py:477
msgid "Rename"
msgstr "Přejmenovat"

#. Export group
#: errands/widgets/sidebar.py:479 errands/widgets/details.py:239 errands/widgets/details.py:247
msgid "Export"
msgstr "Exportovat"
>>>>>>> 8d02b038

#: errands/widgets/trash/trash.py:163
msgid "Tasks will be permanently deleted"
msgstr "Úkoly budou trvale smazány"

<<<<<<< HEAD
#: errands/widgets/preferences.py:29
msgid "Application Theme"
msgstr "Motiv aplikace"

#: errands/widgets/preferences.py:37
msgid "System"
msgstr "Systém"

#: errands/widgets/preferences.py:49
msgid "Light"
msgstr "Světlý"
=======
#: errands/widgets/sidebar.py:563 errands/widgets/trash.py:30 errands/widgets/window.py:61
msgid "Trash"
msgstr "Koš"

#: errands/widgets/task_list.py:40 errands/widgets/task_list.py:55 errands/widgets/task_list.py:96
#: errands/widgets/task_list.py:107
msgid "Toggle Sidebar"
msgstr "Přepnout postranní panel"

#: errands/widgets/task_list.py:70 errands/widgets/task_list.py:120
msgid "Delete Completed Tasks"
msgstr "Smazat hotové úkoly"
>>>>>>> 8d02b038

#: errands/widgets/preferences.py:61
msgid "Dark"
msgstr "Tmavý"

#. Task lists group
#: errands/widgets/preferences.py:69 errands/widgets/sidebar.py:153
#, fuzzy
msgid "Task Lists"
msgstr "Úkoly"

#: errands/widgets/preferences.py:73
#, fuzzy
msgid "Add new Tasks"
msgstr "Přidat nový úkol"

<<<<<<< HEAD
#: errands/widgets/preferences.py:74
msgid "At the Bottom"
msgstr ""

#: errands/widgets/preferences.py:74
msgid "At the Top"
msgstr ""

#: errands/widgets/preferences.py:90
msgid "Show Notifications"
msgstr ""

#: errands/widgets/preferences.py:94
msgid "Notifications"
msgstr ""

#: errands/widgets/preferences.py:99 errands/widgets/preferences.py:153
#: data/resources/gtk/help-overlay.ui:38
msgid "Sync"
msgstr "Synchronizace"

#. Provider
#: errands/widgets/preferences.py:102
msgid "Disabled"
msgstr "Zakázáno"

#: errands/widgets/preferences.py:104
msgid "Sync Provider"
msgstr "Poskytovatel synchronizace"

#: errands/widgets/preferences.py:113
msgid "Server URL"
msgstr "Adresa URL serveru"

#: errands/widgets/preferences.py:119
msgid "Username"
msgstr "Uživatelské jméno"

#: errands/widgets/preferences.py:125
msgid "Password"
msgstr "Heslo"

#: errands/widgets/preferences.py:131
msgid "Test"
msgstr "Test"

#: errands/widgets/preferences.py:136
msgid "Test Connection"
msgstr "Test připojení"

#: errands/widgets/preferences.py:144 data/resources/gtk/help-overlay.ui:9
msgid "General"
msgstr "Obecné"

#: errands/widgets/preferences.py:189
msgid "Connected"
msgstr ""

#: errands/widgets/preferences.py:189
msgid "Can't connect"
msgstr ""

#: errands/widgets/sidebar.py:106
msgid "Add List (Ctrl+A)"
msgstr ""

#: errands/widgets/sidebar.py:122
msgid "Syncing..."
msgstr ""

#: errands/widgets/sidebar.py:127
#, fuzzy
msgid "Add new List"
msgstr "Přidat nový úkol"

#: errands/widgets/sidebar.py:128
msgid "Click \"+\" button"
msgstr ""

#: errands/widgets/sidebar.py:165 errands/widgets/window.py:45
#: errands/widgets/window.py:150 data/io.github.mrvladus.List.desktop.in.in:3
#: data/io.github.mrvladus.List.metainfo.xml.in.in:31
msgid "Errands"
msgstr "Pochůzky"

#: errands/widgets/sidebar.py:173
msgid "Main Menu"
msgstr "Hlavní menu"

#: errands/widgets/sidebar.py:178 data/resources/gtk/help-overlay.ui:42
#, fuzzy
msgid "Sync / Fetch Tasks"
msgstr "Úlohy synchronizace/načítání"

#: errands/widgets/sidebar.py:181
#, fuzzy
msgid "Import Task List"
msgstr "Importovat úkoly"
=======
#: errands/widgets/details.py:63
msgid "No Details"
msgstr "Žádné podrobnosti"

#: errands/widgets/details.py:64
msgid "Click on task to show more info"
msgstr "Klikněte na úkol pro zobrazení podrobností"

#: errands/widgets/details.py:81
msgid "Clear Style"
msgstr "Zrušit styl"

#. Edit group
#: errands/widgets/details.py:90
msgid "Text"
msgstr "Text"

#: errands/widgets/details.py:124 errands/widgets/details.py:166
msgid "Copy Text"
msgstr "Kopírovat text"

#. Notes group
#: errands/widgets/details.py:131
msgid "Notes"
msgstr "Poznámky"

#. Properties group
#: errands/widgets/details.py:173
msgid "Properties"
msgstr "Vlastnosti"

#: errands/widgets/details.py:176
msgid "Start"
msgstr "Start"

#: errands/widgets/details.py:183 errands/widgets/details.py:204
msgid "Set Date"
msgstr "Vybrat datum"

#: errands/widgets/details.py:197
msgid "Due"
msgstr "Termín"

#. Complete % row
#: errands/widgets/details.py:212
msgid "Complete %"
msgstr "Dokončeno %"

#. Priority row
#: errands/widgets/details.py:222
msgid "Priority"
msgstr "Priotita"

#. Tags group
#: errands/widgets/details.py:232
msgid "Tags"
msgstr "Značky"

#. Tags entry
#: errands/widgets/details.py:234
msgid "Add Tag"
msgstr "Přidat štítek"

#: errands/widgets/details.py:248
msgid "Save Task as .ics file"
msgstr "Uložit úkoly jako soubor .ics"
>>>>>>> 8d02b038

#: errands/widgets/sidebar.py:184 data/resources/gtk/help-overlay.ui:20
msgid "Preferences"
msgstr "Předvolby"

#: errands/widgets/sidebar.py:187
msgid "Keyboard Shortcuts"
msgstr "Klávesové zkratky"

#: errands/widgets/sidebar.py:191
msgid "About Errands"
msgstr "O aplikaci Errands"

<<<<<<< HEAD
#: errands/widgets/sidebar.py:328
msgid "New List Name"
msgstr ""

#: errands/widgets/sidebar.py:332 data/resources/gtk/help-overlay.ui:57
msgid "Add List"
msgstr ""
=======
#: errands/widgets/task.py:399
msgid "Expand / Fold"
msgstr "Rozbalit / Sbalit"

#: errands/widgets/task.py:419 data/resources/gtk/help-overlay.ui:68
msgid "Details"
msgstr "Detaily"
>>>>>>> 8d02b038

#: errands/widgets/sidebar.py:338
msgid "Add"
msgstr ""

#: errands/widgets/task.py:116
msgid "Copied to Clipboard"
msgstr "Zkopírováno do schránky"

#: errands/widgets/task.py:182
#, fuzzy
msgid "Toggle Sub-Tasks"
msgstr "Přidat nový podúkol"

#: errands/widgets/task.py:220
#, fuzzy
msgid "Toggle Toolbar"
msgstr "Přepnout postranní panel"

#: errands/widgets/task.py:594
msgid "Add new Sub-Task"
msgstr "Přidat nový podúkol"

#: errands/widgets/task.py:1339
#, fuzzy
msgid "Delete Tag"
msgstr "Smazané úkoly"

#: errands/widgets/window.py:58
#, fuzzy
msgid "Sidebar"
msgstr "Přepnout postranní panel"

#: errands/widgets/window.py:61
msgid "Content"
msgstr ""

#: errands/widgets/window.py:92
msgid "No Task Lists"
msgstr "Žádné úkoly"

<<<<<<< HEAD
#: errands/widgets/window.py:93
msgid "Create new or import existing one"
msgstr ""

#: errands/widgets/window.py:97
#, fuzzy
=======
#: errands/widgets/window.py:69
>>>>>>> 8d02b038
msgid "Create List"
msgstr "Vytvořit seznam"

<<<<<<< HEAD
#: errands/widgets/window.py:106
#, fuzzy
msgid "Create new List"
msgstr "Importovat úkoly"
=======
#: errands/widgets/window.py:90 data/resources/gtk/help-overlay.ui:53
msgid "Lists"
msgstr "Seznamy"
>>>>>>> 8d02b038

#: errands/widgets/window.py:155
msgid "translator-credits"
msgstr "Amerey.eu"

#: errands/widgets/window.py:162
msgid "Sync is disabled"
msgstr "Synchronizace vypnuta"

<<<<<<< HEAD
#: errands/widgets/window.py:266
#, fuzzy
=======
#: errands/widgets/window.py:212
>>>>>>> 8d02b038
msgid "Imported"
msgstr "Importováno"

<<<<<<< HEAD
=======
#: errands/lib/sync/providers/caldav.py:42
msgid "Not all sync credentials provided. Please check settings."
msgstr "Nebyly poskytnuty všechny přihlašovací údaje pro synchronizaci. Zkontrolujte prosím nastavení."

#: errands/lib/sync/providers/caldav.py:81
msgid "Can't connect to CalDAV server at:"
msgstr "Nelze se připojit k serveru CalDAV na adrese:"

#: data/resources/gtk/help-overlay.ui:9
msgid "General"
msgstr "Obecné"

>>>>>>> 8d02b038
#: data/resources/gtk/help-overlay.ui:13
msgid "Show keyboard shortcuts"
msgstr "Zobrazit klávesové zkratky"

#: data/resources/gtk/help-overlay.ui:27
msgid "Quit"
msgstr "Ukončit"

<<<<<<< HEAD
#: data/resources/gtk/help-overlay.ui:53
msgid "Lists"
msgstr ""

#: data/resources/gtk/help-overlay.ui:64
#, fuzzy
msgid "Import List"
msgstr "Importovat úkoly"

#: data/resources/gtk/help-overlay.ui:75
msgid "Details"
msgstr ""

#: data/resources/gtk/help-overlay.ui:79
#, fuzzy
=======
#: data/resources/gtk/help-overlay.ui:72
>>>>>>> 8d02b038
msgid "Toggle Details"
msgstr "Přepnout Podrobnosti"

<<<<<<< HEAD
#: data/io.github.mrvladus.List.desktop.in.in:4
#: data/io.github.mrvladus.List.metainfo.xml.in.in:32
=======
#: data/io.github.mrvladus.List.desktop.in.in:4 data/io.github.mrvladus.List.metainfo.xml.in.in:28
>>>>>>> 8d02b038
msgid "Manage your tasks"
msgstr "Spravujte své úkoly"

#: data/io.github.mrvladus.List.desktop.in.in:10
msgid "errands;tasks;list;todo;todos;caldav;nextcloud;sync;"
msgstr "errands;tasks;list;todo;todos;caldav;nextcloud;sync;úkoly;seznam;synchronizace;"

#: data/io.github.mrvladus.List.metainfo.xml.in.in:34
msgid "Todo application for those who prefer simplicity."
msgstr "Aplikace pro ty, kteří preferují jednoduchost."

#: data/io.github.mrvladus.List.metainfo.xml.in.in:35
msgid "Features:"
msgstr "Funkce:"

#: data/io.github.mrvladus.List.metainfo.xml.in.in:37
msgid "Multiple task lists support"
msgstr "Podpora několika seznamů úkolů"

#: data/io.github.mrvladus.List.metainfo.xml.in.in:38
msgid "Add, remove, edit tasks and sub-tasks"
msgstr "Přidávat, odebírat, upravovat úkoly a podúkoly"

#: data/io.github.mrvladus.List.metainfo.xml.in.in:39
msgid "Mark task and sub-tasks as completed"
msgstr "Označit úkol a podúkoly jako dokončené"

#: data/io.github.mrvladus.List.metainfo.xml.in.in:40
msgid "Add accent color for each task"
msgstr "Přidat zvýraznění pro každý úkol"

#: data/io.github.mrvladus.List.metainfo.xml.in.in:41
msgid "Sync tasks with Nextcloud or other CalDAV providers"
msgstr "Synchronizace úloh s Nextcloud nebo jinými poskytovateli CalDAV"

#: data/io.github.mrvladus.List.metainfo.xml.in.in:42
msgid "Drag and Drop support"
msgstr "Podpora drag and drop"

<<<<<<< HEAD
#: data/io.github.mrvladus.List.metainfo.xml.in.in:43
#, fuzzy
=======
#: data/io.github.mrvladus.List.metainfo.xml.in.in:39
>>>>>>> 8d02b038
msgid "Import .ics files"
msgstr "Importovat .ics soubory"

#, fuzzy
#~ msgid "Complete Button Size"
#~ msgstr "Dokončeno:"

#, fuzzy
#~ msgid "Right"
#~ msgstr "Světlý"

#~ msgid "Menu"
#~ msgstr "Menu"

#, fuzzy
#~ msgid "Clear Style"
#~ msgstr "Zrušit zvýraznění"

#, fuzzy
#~ msgid "Copy Text"
#~ msgstr "Kopírovat"

#, fuzzy
#~ msgid "Complete %"
#~ msgstr "Dokončeno:"

#, fuzzy
#~ msgid "Add Tag"
#~ msgstr "Přidat nový úkol"

#~ msgid "Mark as Completed"
#~ msgstr "Označit jako dokončené"

#~ msgid "Restore All"
#~ msgstr "Obnovit vše"

#, fuzzy
#~ msgid "Toggle sidebar"
#~ msgstr "Přepnout postranní panel"

#, fuzzy
#~ msgid "End"
#~ msgstr "Pochůzky"

#~ msgid "Export Cancelled"
#~ msgstr "Export byl zrušen"

#~ msgid "Error"
#~ msgstr "Chyba"

#~ msgid "Import Cancelled"
#~ msgstr "Import byl zrušen"

#~ msgid "Invalid File"
#~ msgstr "Neplatný soubor"

#~ msgid "Show Deleted Tasks"
#~ msgstr "Zobrazit smazané úkoly"

#~ msgid "Delete Completed Tasks (Ctrl+Delete)"
#~ msgstr "Smazat hotové úkoly (Ctrl+Delete)"

#~ msgid "Sync/Fetch Tasks (Ctrl+S)"
#~ msgstr "Úlohy synchronizace/načítání (Ctrl+S)"

#~ msgid "Export Tasks..."
#~ msgstr "Exportovat úkoly..."

#~ msgid "Import Tasks..."
#~ msgstr "Importovat úkoly..."

#~ msgid "Import and Export"
#~ msgstr "Importovat a exportovat"

#~ msgid "Exit edit mode"
#~ msgstr "Opustit režim úprav"

#~ msgid "Expand Sub-Tasks on Startup"
#~ msgstr "Rozbalit podúkoly při spuštění"

#~ msgid "Calendar Name (\"Errands\" by Default)"
#~ msgstr "Název kalendáře (ve výchozím nastavení „Pochůzky“)"

#~ msgid "Token"
#~ msgstr "Token"

#~ msgid "Cancel (Escape)"
#~ msgstr "Zrušit (ESC)"<|MERGE_RESOLUTION|>--- conflicted
+++ resolved
@@ -7,15 +7,9 @@
 msgstr ""
 "Project-Id-Version: errands\n"
 "Report-Msgid-Bugs-To: \n"
-<<<<<<< HEAD
-"POT-Creation-Date: 2024-04-22 18:21+0300\n"
-"PO-Revision-Date: 2023-10-25 09:09+0200\n"
-"Last-Translator: Amerey.eu <info@amerey.eu>\n"
-=======
 "POT-Creation-Date: 2024-02-06 17:58+0300\n"
 "PO-Revision-Date: 2024-03-13 19:02+0100\n"
 "Last-Translator: Amerey <info@amerey.eu>\n"
->>>>>>> 8d02b038
 "Language-Team: \n"
 "Language: cs\n"
 "MIME-Version: 1.0\n"
@@ -28,10 +22,423 @@
 msgstr ""
 
 #: errands/lib/sync/providers/caldav.py:59
+#: errands/widgets/components.py:153
+msgid "Today"
+msgstr "Dnes"
+
+#: errands/widgets/components.py:157
+msgid "Tomorrow"
+msgstr "Zítra"
+
+#: errands/widgets/components.py:167
+msgid "Now"
+msgstr "Teď"
+
+#: errands/widgets/components.py:172 errands/widgets/trash.py:37
+msgid "Clear"
+msgstr "Zrušit zvýraznění"
+
+#. Start date row
+#. End date row
+#: errands/widgets/components.py:231 errands/widgets/details.py:176 errands/widgets/details.py:197
+msgid "Not Set"
+msgstr "Není nastaveno"
+
+#: errands/widgets/preferences.py:31
+msgid "Application Theme"
+msgstr "Motiv aplikace"
+
+#: errands/widgets/preferences.py:39
+msgid "System"
+msgstr "Systém"
+
+#: errands/widgets/preferences.py:51
+msgid "Light"
+msgstr "Světlý"
+
+#: errands/widgets/preferences.py:63
+msgid "Dark"
+msgstr "Tmavý"
+
+#. Task lists group
+#. task_list_group = Adw.PreferencesGroup(title=_("Task Lists"))
+#. add_tasks_position = Adw.ComboRow(
+#. title=_("Add new Tasks"),
+#. model=Gtk.StringList.new([_("At the Top"), _("At the Bottom")]),
+#. icon_name="errands-add-symbolic",
+#. )
+#. task_list_group.add(add_tasks_position)
+#. Tasks group
+#: errands/widgets/preferences.py:80 errands/widgets/window.py:91
+msgid "Tasks"
+msgstr "Úkoly"
+
+#: errands/widgets/preferences.py:83
+msgid "Click Action"
+msgstr "Chování při kliknutí"
+
+#: errands/widgets/preferences.py:84
+msgid "Open Details Panel"
+msgstr "Otevřít panel s podrobnostmi"
+
+#: errands/widgets/preferences.py:84
+msgid "Show Sub-Tasks"
+msgstr "Zobrazit podúkoly"
+
+#: errands/widgets/preferences.py:99
+msgid "Complete Button Size"
+msgstr "Velikost tlačítka Dokončeno"
+
+#: errands/widgets/preferences.py:100
+msgid "Small"
+msgstr "Malý"
+
+#: errands/widgets/preferences.py:100
+msgid "Big"
+msgstr "Velký"
+
+#: errands/widgets/preferences.py:113
+msgid "Progress Bar"
+msgstr "Ukazatel průběhu"
+
+#: errands/widgets/preferences.py:119
+msgid "Tool Bar"
+msgstr "Panel nástrojů"
+
+#: errands/widgets/preferences.py:126 errands/widgets/preferences.py:194
+#: data/resources/gtk/help-overlay.ui:38
+msgid "Sync"
+msgstr "Synchronizace"
+
+#. Provider
+#: errands/widgets/preferences.py:129
+msgid "Disabled"
+msgstr "Zakázáno"
+
+#: errands/widgets/preferences.py:131
+msgid "Sync Provider"
+msgstr "Poskytovatel synchronizace"
+
+#: errands/widgets/preferences.py:140
+msgid "Server URL"
+msgstr "Adresa URL serveru"
+
+#: errands/widgets/preferences.py:146
+msgid "Username"
+msgstr "Uživatelské jméno"
+
+#: errands/widgets/preferences.py:152
+msgid "Password"
+msgstr "Heslo"
+
+#: errands/widgets/preferences.py:158
+msgid "Test"
+msgstr "Test"
+
+#: errands/widgets/preferences.py:163
+msgid "Test Connection"
+msgstr "Test připojení"
+
+#: errands/widgets/preferences.py:171
+msgid "Details Panel"
+msgstr "Panel s podrobnostmi"
+
+#: errands/widgets/preferences.py:174
+msgid "Position"
+msgstr "Umístění"
+
+#: errands/widgets/preferences.py:175
+msgid "Left"
+msgstr "Vlevo"
+
+#: errands/widgets/preferences.py:175
+msgid "Right"
+msgstr "Vpravo"
+
+#: errands/widgets/preferences.py:184
+msgid "Appearance"
+msgstr "Vzhled"
+
+#: errands/widgets/preferences.py:230
+msgid "Connected"
+msgstr "Připojeno"
+
+#: errands/widgets/preferences.py:230
+msgid "Can't connect"
+msgstr "Nelze připojit"
+
+#: errands/widgets/sidebar.py:67 errands/widgets/window.py:38 errands/widgets/window.py:129
+#: data/io.github.mrvladus.List.desktop.in.in:3 data/io.github.mrvladus.List.metainfo.xml.in.in:27
+msgid "Errands"
+msgstr "Pochůzky"
+
+#: errands/widgets/sidebar.py:75
+msgid "Import List"
+msgstr "Importovat seznam"
+
+#: errands/widgets/sidebar.py:80
+msgid "Add List (Ctrl+A)"
+msgstr "Vytvořit seznam (Ctrl+A)"
+
+#: errands/widgets/sidebar.py:82
+msgid "More Options"
+msgstr "Další možností"
+
+#. top_section.append(_("Secret Notes"), "app.secret_notes")
+#: errands/widgets/sidebar.py:99 data/resources/gtk/help-overlay.ui:42
+msgid "Sync / Fetch Tasks"
+msgstr "Synchronizace / načítání úloh"
+
+#: errands/widgets/sidebar.py:102 data/resources/gtk/help-overlay.ui:20
+msgid "Preferences"
+msgstr "Předvolby"
+
+#: errands/widgets/sidebar.py:103
+msgid "Keyboard Shortcuts"
+msgstr "Klávesové zkratky"
+
+#: errands/widgets/sidebar.py:104
+msgid "About Errands"
+msgstr "O aplikaci Errands"
+
+#: errands/widgets/sidebar.py:110
+msgid "Main Menu"
+msgstr "Hlavní menu"
+
+#: errands/widgets/sidebar.py:116
+msgid "Syncing..."
+msgstr "Synchronizování..."
+
+#: errands/widgets/sidebar.py:141
+msgid "New List Name"
+msgstr "Nový název seznamu"
+
+#: errands/widgets/sidebar.py:145 data/resources/gtk/help-overlay.ui:57
+msgid "Add List"
+msgstr "Přidat seznam"
+
+#: errands/widgets/sidebar.py:150 errands/widgets/sidebar.py:342 errands/widgets/sidebar.py:385
+#: errands/widgets/trash.py:136
+msgid "Cancel"
+msgstr "Zrušit"
+
+#: errands/widgets/sidebar.py:151
+msgid "Add"
+msgstr "Přidat"
+
+#: errands/widgets/sidebar.py:168
+msgid "Add new List"
+msgstr "Přidat nový seznam"
+
+#: errands/widgets/sidebar.py:169
+msgid "Click \"+\" button"
+msgstr "Stiskněte klávesu \"+\""
+
+#: errands/widgets/sidebar.py:337 errands/widgets/trash.py:131
+msgid "Are you sure?"
+msgstr "Jste si jisti?"
+
+#: errands/widgets/sidebar.py:338
+msgid "List will be permanently deleted"
+msgstr "Seznam bude trvale smazán"
+
+#: errands/widgets/sidebar.py:343 errands/widgets/sidebar.py:478 errands/widgets/details.py:54
+#: errands/widgets/trash.py:137
+msgid "Delete"
+msgstr "Smazat"
+
+#: errands/widgets/sidebar.py:375
+msgid "New Name"
+msgstr "Nový název"
+
+#: errands/widgets/sidebar.py:380
+msgid "Rename List"
+msgstr "Přejmenovat seznam"
+
+#: errands/widgets/sidebar.py:386 errands/widgets/details.py:114 errands/widgets/details.py:155
+msgid "Save"
+msgstr "Uložit"
+
+#: errands/widgets/sidebar.py:444
+msgid "Export failed"
+msgstr "Export se nezdařil"
+
+#: errands/widgets/sidebar.py:446 errands/widgets/details.py:487
+msgid "Exported"
+msgstr "Exportováno"
+
+#: errands/widgets/sidebar.py:477
+msgid "Rename"
+msgstr "Přejmenovat"
+
+#. Export group
+#: errands/widgets/sidebar.py:479 errands/widgets/details.py:239 errands/widgets/details.py:247
+msgid "Export"
+msgstr "Exportovat"
+
+#: errands/widgets/sidebar.py:505
+msgid "Menu"
+msgstr "Menu"
+
+#: errands/widgets/sidebar.py:563 errands/widgets/trash.py:30 errands/widgets/window.py:61
+msgid "Trash"
+msgstr "Koš"
+
+#: errands/widgets/task_list.py:40 errands/widgets/task_list.py:55 errands/widgets/task_list.py:96
+#: errands/widgets/task_list.py:107
+msgid "Toggle Sidebar"
+msgstr "Přepnout postranní panel"
+
+#: errands/widgets/task_list.py:70 errands/widgets/task_list.py:120
+msgid "Delete Completed Tasks"
+msgstr "Smazat hotové úkoly"
+
+#: errands/widgets/task_list.py:80 errands/widgets/task_list.py:134
+msgid "Scroll Up"
+msgstr "Posunout nahoru"
+
+#: errands/widgets/task_list.py:277 errands/widgets/task.py:217
+msgid "Completed:"
+msgstr "Dokončeno:"
+
+#: errands/widgets/task_list.py:401
+msgid "Add new Task"
+msgstr "Přidat nový úkol"
+
+#: errands/widgets/details.py:63
+msgid "No Details"
+msgstr "Žádné podrobnosti"
+
+#: errands/widgets/details.py:64
+msgid "Click on task to show more info"
+msgstr "Klikněte na úkol pro zobrazení podrobností"
+
+#: errands/widgets/details.py:81
+msgid "Clear Style"
+msgstr "Zrušit styl"
+
+#. Edit group
+#: errands/widgets/details.py:90
+msgid "Text"
+msgstr "Text"
+
+#: errands/widgets/details.py:124 errands/widgets/details.py:166
+msgid "Copy Text"
+msgstr "Kopírovat text"
+
+#. Notes group
+#: errands/widgets/details.py:131
+msgid "Notes"
+msgstr "Poznámky"
+
+#. Properties group
+#: errands/widgets/details.py:173
+msgid "Properties"
+msgstr "Vlastnosti"
+
+#: errands/widgets/details.py:176
+msgid "Start"
+msgstr "Start"
+
+#: errands/widgets/details.py:183 errands/widgets/details.py:204
+msgid "Set Date"
+msgstr "Vybrat datum"
+
+#: errands/widgets/details.py:197
+msgid "Due"
+msgstr "Termín"
+
+#. Complete % row
+#: errands/widgets/details.py:212
+msgid "Complete %"
+msgstr "Dokončeno %"
+
+#. Priority row
+#: errands/widgets/details.py:222
+msgid "Priority"
+msgstr "Priotita"
+
+#. Tags group
+#: errands/widgets/details.py:232
+msgid "Tags"
+msgstr "Značky"
+
+#. Tags entry
+#: errands/widgets/details.py:234
+msgid "Add Tag"
+msgstr "Přidat štítek"
+
+#: errands/widgets/details.py:248
+msgid "Save Task as .ics file"
+msgstr "Uložit úkoly jako soubor .ics"
+
+#: errands/widgets/details.py:440
+msgid "Copied to Clipboard"
+msgstr "Zkopírováno do schránky"
+
+#: errands/widgets/task.py:301 errands/widgets/task.py:312
+msgid "Mark as Completed"
+msgstr "Označit jako dokončené"
+
+#: errands/widgets/task.py:399
+msgid "Expand / Fold"
+msgstr "Rozbalit / Sbalit"
+
+#: errands/widgets/task.py:419 data/resources/gtk/help-overlay.ui:68
+msgid "Details"
+msgstr "Detaily"
+
+#: errands/widgets/task.py:530
+msgid "Add new Sub-Task"
+msgstr "Přidat nový podúkol"
+
+#: errands/widgets/trash.py:45
+msgid "Restore All"
+msgstr "Obnovit vše"
+
+#: errands/widgets/trash.py:51
+msgid "Empty Trash"
+msgstr "Vyprázdnit koš"
+
+#: errands/widgets/trash.py:52
+msgid "No deleted items"
+msgstr "Žádné smazané položky"
+
+#: errands/widgets/trash.py:132
+msgid "Tasks will be permanently deleted"
+msgstr "Úkoly budou trvale smazány"
+
+#: errands/widgets/trash.py:212
+msgid "Restore"
+msgstr "Obnovit"
+
+#: errands/widgets/window.py:67 errands/widgets/window.py:84
+msgid "No Task Lists"
+msgstr "Žádné úkoly"
+
+#: errands/widgets/window.py:69
+msgid "Create List"
+msgstr "Vytvořit seznam"
+
+#: errands/widgets/window.py:90 data/resources/gtk/help-overlay.ui:53
+msgid "Lists"
+msgstr "Seznamy"
+
+#: errands/widgets/window.py:134
+msgid "translator-credits"
+msgstr "Amerey.eu"
+
+#: errands/widgets/window.py:143
+msgid "Sync is disabled"
+msgstr "Synchronizace vypnuta"
+
+#: errands/widgets/window.py:212
+msgid "Imported"
+msgstr "Importováno"
+
+#: errands/lib/sync/providers/caldav.py:42
 msgid "Not all sync credentials provided. Please check settings."
-msgstr ""
-"Nebyly poskytnuty všechny přihlašovací údaje pro synchronizaci. Zkontrolujte "
-"prosím nastavení."
+msgstr "Nebyly poskytnuty všechny přihlašovací údaje pro synchronizaci. Zkontrolujte prosím nastavení."
 
 #: errands/lib/sync/providers/caldav.py:99
 msgid "Can't connect to CalDAV server at:"
@@ -57,15 +464,15 @@
 #: errands/widgets/today/today_sidebar_row.py:30
 #: errands/widgets/today/today.py:57 errands/widgets/window.py:69
 msgid "Today"
-msgstr "Dnes"
+msgstr ""
 
 #: errands/widgets/shared/datetime_picker.py:142
 msgid "Tomorrow"
-msgstr "Zítra"
+msgstr ""
 
 #: errands/widgets/shared/datetime_picker.py:153
 msgid "Now"
-msgstr "Teď"
+msgstr ""
 
 #: errands/widgets/shared/datetime_picker.py:159
 #: errands/widgets/trash/trash_sidebar_row.py:56
@@ -73,17 +480,9 @@
 msgid "Clear"
 msgstr "Zrušit zvýraznění"
 
-<<<<<<< HEAD
 #: errands/widgets/shared/datetime_picker.py:209
 msgid "Set Date"
 msgstr ""
-=======
-#. Start date row
-#. End date row
-#: errands/widgets/components.py:231 errands/widgets/details.py:176 errands/widgets/details.py:197
-msgid "Not Set"
-msgstr "Není nastaveno"
->>>>>>> 8d02b038
 
 #: errands/widgets/shared/datetime_picker.py:220
 #: errands/widgets/today/today_task.py:154 errands/widgets/task.py:301
@@ -109,7 +508,6 @@
 msgid "Notes"
 msgstr ""
 
-<<<<<<< HEAD
 #: errands/widgets/tags/tags_sidebar_row.py:32 errands/widgets/tags/tags.py:63
 #: errands/widgets/today/today_task.py:239 errands/widgets/task.py:386
 #: errands/widgets/window.py:74
@@ -148,39 +546,6 @@
 #: errands/widgets/task_list/task_list_sidebar_row.py:92
 msgid "Rename List"
 msgstr ""
-=======
-#: errands/widgets/preferences.py:83
-msgid "Click Action"
-msgstr "Chování při kliknutí"
-
-#: errands/widgets/preferences.py:84
-msgid "Open Details Panel"
-msgstr "Otevřít panel s podrobnostmi"
-
-#: errands/widgets/preferences.py:84
-msgid "Show Sub-Tasks"
-msgstr "Zobrazit podúkoly"
-
-#: errands/widgets/preferences.py:99
-msgid "Complete Button Size"
-msgstr "Velikost tlačítka Dokončeno"
-
-#: errands/widgets/preferences.py:100
-msgid "Small"
-msgstr "Malý"
-
-#: errands/widgets/preferences.py:100
-msgid "Big"
-msgstr "Velký"
-
-#: errands/widgets/preferences.py:113
-msgid "Progress Bar"
-msgstr "Ukazatel průběhu"
-
-#: errands/widgets/preferences.py:119
-msgid "Tool Bar"
-msgstr "Panel nástrojů"
->>>>>>> 8d02b038
 
 #: errands/widgets/task_list/task_list_sidebar_row.py:98
 msgid "Save"
@@ -218,7 +583,6 @@
 msgid "Delete Completed Tasks"
 msgstr "Smazat hotové úkoly"
 
-<<<<<<< HEAD
 #: errands/widgets/task_list/task_list.py:73
 msgid "Scroll Up"
 msgstr "Posunout nahoru"
@@ -272,57 +636,6 @@
 #: errands/widgets/task.py:444
 msgid "None"
 msgstr ""
-=======
-#: errands/widgets/preferences.py:171
-msgid "Details Panel"
-msgstr "Panel s podrobnostmi"
-
-#: errands/widgets/preferences.py:174
-msgid "Position"
-msgstr "Umístění"
-
-#: errands/widgets/preferences.py:175
-msgid "Left"
-msgstr "Vlevo"
-
-#: errands/widgets/preferences.py:175
-msgid "Right"
-msgstr "Vpravo"
-
-#: errands/widgets/preferences.py:184
-msgid "Appearance"
-msgstr "Vzhled"
-
-#: errands/widgets/preferences.py:230
-msgid "Connected"
-msgstr "Připojeno"
-
-#: errands/widgets/preferences.py:230
-msgid "Can't connect"
-msgstr "Nelze připojit"
-
-#: errands/widgets/sidebar.py:67 errands/widgets/window.py:38 errands/widgets/window.py:129
-#: data/io.github.mrvladus.List.desktop.in.in:3 data/io.github.mrvladus.List.metainfo.xml.in.in:27
-msgid "Errands"
-msgstr "Pochůzky"
-
-#: errands/widgets/sidebar.py:75
-msgid "Import List"
-msgstr "Importovat seznam"
-
-#: errands/widgets/sidebar.py:80
-msgid "Add List (Ctrl+A)"
-msgstr "Vytvořit seznam (Ctrl+A)"
-
-#: errands/widgets/sidebar.py:82
-msgid "More Options"
-msgstr "Další možností"
-
-#. top_section.append(_("Secret Notes"), "app.secret_notes")
-#: errands/widgets/sidebar.py:99 data/resources/gtk/help-overlay.ui:42
-msgid "Sync / Fetch Tasks"
-msgstr "Synchronizace / načítání úloh"
->>>>>>> 8d02b038
 
 #: errands/widgets/today/today_task.py:208 errands/widgets/task.py:355
 msgid "Custom"
@@ -341,7 +654,6 @@
 msgid "Copy to Clipboard"
 msgstr "Zkopírováno do schránky"
 
-<<<<<<< HEAD
 #: errands/widgets/today/today_task.py:307 errands/widgets/task.py:454
 msgid "Blue"
 msgstr ""
@@ -409,84 +721,11 @@
 #: errands/widgets/trash/trash.py:32
 msgid "No deleted items"
 msgstr "Žádné smazané položky"
-=======
-#: errands/widgets/sidebar.py:116
-msgid "Syncing..."
-msgstr "Synchronizování..."
-
-#: errands/widgets/sidebar.py:141
-msgid "New List Name"
-msgstr "Nový název seznamu"
-
-#: errands/widgets/sidebar.py:145 data/resources/gtk/help-overlay.ui:57
-msgid "Add List"
-msgstr "Přidat seznam"
-
-#: errands/widgets/sidebar.py:150 errands/widgets/sidebar.py:342 errands/widgets/sidebar.py:385
-#: errands/widgets/trash.py:136
-msgid "Cancel"
-msgstr "Zrušit"
-
-#: errands/widgets/sidebar.py:151
-msgid "Add"
-msgstr "Přidat"
-
-#: errands/widgets/sidebar.py:168
-msgid "Add new List"
-msgstr "Přidat nový seznam"
-
-#: errands/widgets/sidebar.py:169
-msgid "Click \"+\" button"
-msgstr "Stiskněte klávesu \"+\""
-
-#: errands/widgets/sidebar.py:337 errands/widgets/trash.py:131
-msgid "Are you sure?"
-msgstr "Jste si jisti?"
-
-#: errands/widgets/sidebar.py:338
-msgid "List will be permanently deleted"
-msgstr "Seznam bude trvale smazán"
-
-#: errands/widgets/sidebar.py:343 errands/widgets/sidebar.py:478 errands/widgets/details.py:54
-#: errands/widgets/trash.py:137
-msgid "Delete"
-msgstr "Smazat"
-
-#: errands/widgets/sidebar.py:375
-msgid "New Name"
-msgstr "Nový název"
-
-#: errands/widgets/sidebar.py:380
-msgid "Rename List"
-msgstr "Přejmenovat seznam"
-
-#: errands/widgets/sidebar.py:386 errands/widgets/details.py:114 errands/widgets/details.py:155
-msgid "Save"
-msgstr "Uložit"
-
-#: errands/widgets/sidebar.py:444
-msgid "Export failed"
-msgstr "Export se nezdařil"
-
-#: errands/widgets/sidebar.py:446 errands/widgets/details.py:487
-msgid "Exported"
-msgstr "Exportováno"
-
-#: errands/widgets/sidebar.py:477
-msgid "Rename"
-msgstr "Přejmenovat"
-
-#. Export group
-#: errands/widgets/sidebar.py:479 errands/widgets/details.py:239 errands/widgets/details.py:247
-msgid "Export"
-msgstr "Exportovat"
->>>>>>> 8d02b038
 
 #: errands/widgets/trash/trash.py:163
 msgid "Tasks will be permanently deleted"
 msgstr "Úkoly budou trvale smazány"
 
-<<<<<<< HEAD
 #: errands/widgets/preferences.py:29
 msgid "Application Theme"
 msgstr "Motiv aplikace"
@@ -498,20 +737,6 @@
 #: errands/widgets/preferences.py:49
 msgid "Light"
 msgstr "Světlý"
-=======
-#: errands/widgets/sidebar.py:563 errands/widgets/trash.py:30 errands/widgets/window.py:61
-msgid "Trash"
-msgstr "Koš"
-
-#: errands/widgets/task_list.py:40 errands/widgets/task_list.py:55 errands/widgets/task_list.py:96
-#: errands/widgets/task_list.py:107
-msgid "Toggle Sidebar"
-msgstr "Přepnout postranní panel"
-
-#: errands/widgets/task_list.py:70 errands/widgets/task_list.py:120
-msgid "Delete Completed Tasks"
-msgstr "Smazat hotové úkoly"
->>>>>>> 8d02b038
 
 #: errands/widgets/preferences.py:61
 msgid "Dark"
@@ -528,7 +753,6 @@
 msgid "Add new Tasks"
 msgstr "Přidat nový úkol"
 
-<<<<<<< HEAD
 #: errands/widgets/preferences.py:74
 msgid "At the Bottom"
 msgstr ""
@@ -627,74 +851,6 @@
 #, fuzzy
 msgid "Import Task List"
 msgstr "Importovat úkoly"
-=======
-#: errands/widgets/details.py:63
-msgid "No Details"
-msgstr "Žádné podrobnosti"
-
-#: errands/widgets/details.py:64
-msgid "Click on task to show more info"
-msgstr "Klikněte na úkol pro zobrazení podrobností"
-
-#: errands/widgets/details.py:81
-msgid "Clear Style"
-msgstr "Zrušit styl"
-
-#. Edit group
-#: errands/widgets/details.py:90
-msgid "Text"
-msgstr "Text"
-
-#: errands/widgets/details.py:124 errands/widgets/details.py:166
-msgid "Copy Text"
-msgstr "Kopírovat text"
-
-#. Notes group
-#: errands/widgets/details.py:131
-msgid "Notes"
-msgstr "Poznámky"
-
-#. Properties group
-#: errands/widgets/details.py:173
-msgid "Properties"
-msgstr "Vlastnosti"
-
-#: errands/widgets/details.py:176
-msgid "Start"
-msgstr "Start"
-
-#: errands/widgets/details.py:183 errands/widgets/details.py:204
-msgid "Set Date"
-msgstr "Vybrat datum"
-
-#: errands/widgets/details.py:197
-msgid "Due"
-msgstr "Termín"
-
-#. Complete % row
-#: errands/widgets/details.py:212
-msgid "Complete %"
-msgstr "Dokončeno %"
-
-#. Priority row
-#: errands/widgets/details.py:222
-msgid "Priority"
-msgstr "Priotita"
-
-#. Tags group
-#: errands/widgets/details.py:232
-msgid "Tags"
-msgstr "Značky"
-
-#. Tags entry
-#: errands/widgets/details.py:234
-msgid "Add Tag"
-msgstr "Přidat štítek"
-
-#: errands/widgets/details.py:248
-msgid "Save Task as .ics file"
-msgstr "Uložit úkoly jako soubor .ics"
->>>>>>> 8d02b038
 
 #: errands/widgets/sidebar.py:184 data/resources/gtk/help-overlay.ui:20
 msgid "Preferences"
@@ -708,7 +864,6 @@
 msgid "About Errands"
 msgstr "O aplikaci Errands"
 
-<<<<<<< HEAD
 #: errands/widgets/sidebar.py:328
 msgid "New List Name"
 msgstr ""
@@ -716,15 +871,6 @@
 #: errands/widgets/sidebar.py:332 data/resources/gtk/help-overlay.ui:57
 msgid "Add List"
 msgstr ""
-=======
-#: errands/widgets/task.py:399
-msgid "Expand / Fold"
-msgstr "Rozbalit / Sbalit"
-
-#: errands/widgets/task.py:419 data/resources/gtk/help-overlay.ui:68
-msgid "Details"
-msgstr "Detaily"
->>>>>>> 8d02b038
 
 #: errands/widgets/sidebar.py:338
 msgid "Add"
@@ -764,31 +910,21 @@
 
 #: errands/widgets/window.py:92
 msgid "No Task Lists"
-msgstr "Žádné úkoly"
-
-<<<<<<< HEAD
+msgstr ""
+
 #: errands/widgets/window.py:93
 msgid "Create new or import existing one"
 msgstr ""
 
 #: errands/widgets/window.py:97
 #, fuzzy
-=======
-#: errands/widgets/window.py:69
->>>>>>> 8d02b038
 msgid "Create List"
-msgstr "Vytvořit seznam"
-
-<<<<<<< HEAD
+msgstr "Importovat úkoly"
+
 #: errands/widgets/window.py:106
 #, fuzzy
 msgid "Create new List"
 msgstr "Importovat úkoly"
-=======
-#: errands/widgets/window.py:90 data/resources/gtk/help-overlay.ui:53
-msgid "Lists"
-msgstr "Seznamy"
->>>>>>> 8d02b038
 
 #: errands/widgets/window.py:155
 msgid "translator-credits"
@@ -796,32 +932,13 @@
 
 #: errands/widgets/window.py:162
 msgid "Sync is disabled"
-msgstr "Synchronizace vypnuta"
-
-<<<<<<< HEAD
+msgstr ""
+
 #: errands/widgets/window.py:266
 #, fuzzy
-=======
-#: errands/widgets/window.py:212
->>>>>>> 8d02b038
 msgid "Imported"
-msgstr "Importováno"
-
-<<<<<<< HEAD
-=======
-#: errands/lib/sync/providers/caldav.py:42
-msgid "Not all sync credentials provided. Please check settings."
-msgstr "Nebyly poskytnuty všechny přihlašovací údaje pro synchronizaci. Zkontrolujte prosím nastavení."
-
-#: errands/lib/sync/providers/caldav.py:81
-msgid "Can't connect to CalDAV server at:"
-msgstr "Nelze se připojit k serveru CalDAV na adrese:"
-
-#: data/resources/gtk/help-overlay.ui:9
-msgid "General"
-msgstr "Obecné"
-
->>>>>>> 8d02b038
+msgstr "Úkoly byly importovány"
+
 #: data/resources/gtk/help-overlay.ui:13
 msgid "Show keyboard shortcuts"
 msgstr "Zobrazit klávesové zkratky"
@@ -830,7 +947,6 @@
 msgid "Quit"
 msgstr "Ukončit"
 
-<<<<<<< HEAD
 #: data/resources/gtk/help-overlay.ui:53
 msgid "Lists"
 msgstr ""
@@ -846,18 +962,13 @@
 
 #: data/resources/gtk/help-overlay.ui:79
 #, fuzzy
-=======
 #: data/resources/gtk/help-overlay.ui:72
->>>>>>> 8d02b038
 msgid "Toggle Details"
 msgstr "Přepnout Podrobnosti"
 
-<<<<<<< HEAD
 #: data/io.github.mrvladus.List.desktop.in.in:4
 #: data/io.github.mrvladus.List.metainfo.xml.in.in:32
-=======
 #: data/io.github.mrvladus.List.desktop.in.in:4 data/io.github.mrvladus.List.metainfo.xml.in.in:28
->>>>>>> 8d02b038
 msgid "Manage your tasks"
 msgstr "Spravujte své úkoly"
 
@@ -897,97 +1008,8 @@
 msgid "Drag and Drop support"
 msgstr "Podpora drag and drop"
 
-<<<<<<< HEAD
 #: data/io.github.mrvladus.List.metainfo.xml.in.in:43
 #, fuzzy
-=======
 #: data/io.github.mrvladus.List.metainfo.xml.in.in:39
->>>>>>> 8d02b038
 msgid "Import .ics files"
-msgstr "Importovat .ics soubory"
-
-#, fuzzy
-#~ msgid "Complete Button Size"
-#~ msgstr "Dokončeno:"
-
-#, fuzzy
-#~ msgid "Right"
-#~ msgstr "Světlý"
-
-#~ msgid "Menu"
-#~ msgstr "Menu"
-
-#, fuzzy
-#~ msgid "Clear Style"
-#~ msgstr "Zrušit zvýraznění"
-
-#, fuzzy
-#~ msgid "Copy Text"
-#~ msgstr "Kopírovat"
-
-#, fuzzy
-#~ msgid "Complete %"
-#~ msgstr "Dokončeno:"
-
-#, fuzzy
-#~ msgid "Add Tag"
-#~ msgstr "Přidat nový úkol"
-
-#~ msgid "Mark as Completed"
-#~ msgstr "Označit jako dokončené"
-
-#~ msgid "Restore All"
-#~ msgstr "Obnovit vše"
-
-#, fuzzy
-#~ msgid "Toggle sidebar"
-#~ msgstr "Přepnout postranní panel"
-
-#, fuzzy
-#~ msgid "End"
-#~ msgstr "Pochůzky"
-
-#~ msgid "Export Cancelled"
-#~ msgstr "Export byl zrušen"
-
-#~ msgid "Error"
-#~ msgstr "Chyba"
-
-#~ msgid "Import Cancelled"
-#~ msgstr "Import byl zrušen"
-
-#~ msgid "Invalid File"
-#~ msgstr "Neplatný soubor"
-
-#~ msgid "Show Deleted Tasks"
-#~ msgstr "Zobrazit smazané úkoly"
-
-#~ msgid "Delete Completed Tasks (Ctrl+Delete)"
-#~ msgstr "Smazat hotové úkoly (Ctrl+Delete)"
-
-#~ msgid "Sync/Fetch Tasks (Ctrl+S)"
-#~ msgstr "Úlohy synchronizace/načítání (Ctrl+S)"
-
-#~ msgid "Export Tasks..."
-#~ msgstr "Exportovat úkoly..."
-
-#~ msgid "Import Tasks..."
-#~ msgstr "Importovat úkoly..."
-
-#~ msgid "Import and Export"
-#~ msgstr "Importovat a exportovat"
-
-#~ msgid "Exit edit mode"
-#~ msgstr "Opustit režim úprav"
-
-#~ msgid "Expand Sub-Tasks on Startup"
-#~ msgstr "Rozbalit podúkoly při spuštění"
-
-#~ msgid "Calendar Name (\"Errands\" by Default)"
-#~ msgstr "Název kalendáře (ve výchozím nastavení „Pochůzky“)"
-
-#~ msgid "Token"
-#~ msgstr "Token"
-
-#~ msgid "Cancel (Escape)"
-#~ msgstr "Zrušit (ESC)"+msgstr "Importovat .ics soubory"