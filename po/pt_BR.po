--- conflicted
+++ resolved
@@ -9,15 +9,12 @@
 msgstr ""
 "Project-Id-Version: errands\n"
 "Report-Msgid-Bugs-To: \n"
-<<<<<<< HEAD
 "POT-Creation-Date: 2024-04-22 18:21+0300\n"
 "PO-Revision-Date: 2024-01-09 09:36-0300\n"
 "Last-Translator: Guilherme Berbet <guilhermeberbet@icloud.com>\n"
-=======
 "POT-Creation-Date: 2024-02-06 17:58+0300\n"
 "PO-Revision-Date: 2024-02-25 16:45-0300\n"
 "Last-Translator: Leandro Cunha <leandrocunha016@gmail.com>\n"
->>>>>>> 8d02b038
 "Language-Team: \n"
 "Language: pt_BR\n"
 "MIME-Version: 1.0\n"
@@ -30,6 +27,428 @@
 msgstr ""
 
 #: errands/lib/sync/providers/caldav.py:59
+#: errands/widgets/components.py:153
+msgid "Today"
+msgstr "Hoje"
+
+#: errands/widgets/components.py:157
+msgid "Tomorrow"
+msgstr "Amanhã"
+
+#: errands/widgets/components.py:167
+msgid "Now"
+msgstr "Agora"
+
+#: errands/widgets/components.py:172 errands/widgets/trash.py:37
+msgid "Clear"
+msgstr "Limpar"
+
+#. Start date row
+#. End date row
+#: errands/widgets/components.py:231 errands/widgets/details.py:176
+#: errands/widgets/details.py:197
+msgid "Not Set"
+msgstr "Não configurado"
+
+#: errands/widgets/preferences.py:31
+msgid "Application Theme"
+msgstr "Tema da aplicação"
+
+#: errands/widgets/preferences.py:39
+msgid "System"
+msgstr "Sistema"
+
+#: errands/widgets/preferences.py:51
+msgid "Light"
+msgstr "Claro"
+
+#: errands/widgets/preferences.py:63
+msgid "Dark"
+msgstr "Escuro"
+
+#. Task lists group
+#. task_list_group = Adw.PreferencesGroup(title=_("Task Lists"))
+#. add_tasks_position = Adw.ComboRow(
+#. title=_("Add new Tasks"),
+#. model=Gtk.StringList.new([_("At the Top"), _("At the Bottom")]),
+#. icon_name="errands-add-symbolic",
+#. )
+#. task_list_group.add(add_tasks_position)
+#. Tasks group
+#: errands/widgets/preferences.py:80 errands/widgets/window.py:91
+msgid "Tasks"
+msgstr "Tarefas"
+
+#: errands/widgets/preferences.py:83
+msgid "Click Action"
+msgstr "Ação de clique"
+
+#: errands/widgets/preferences.py:84
+msgid "Open Details Panel"
+msgstr "Abrir painel de detalhes"
+
+#: errands/widgets/preferences.py:84
+msgid "Show Sub-Tasks"
+msgstr "Mostrar sub-tarefas"
+
+#: errands/widgets/preferences.py:99
+msgid "Complete Button Size"
+msgstr "Tamanho completo do botão"
+
+#: errands/widgets/preferences.py:100
+msgid "Small"
+msgstr "Pequeno"
+
+#: errands/widgets/preferences.py:100
+msgid "Big"
+msgstr "Grande"
+
+#: errands/widgets/preferences.py:113
+msgid "Progress Bar"
+msgstr "Barra de progresso"
+
+#: errands/widgets/preferences.py:119
+msgid "Tool Bar"
+msgstr "Barra de ferramentas"
+
+#: errands/widgets/preferences.py:126 errands/widgets/preferences.py:194
+#: data/resources/gtk/help-overlay.ui:38
+msgid "Sync"
+msgstr "Sincronizar"
+
+#. Provider
+#: errands/widgets/preferences.py:129
+msgid "Disabled"
+msgstr "Desabilitado"
+
+#: errands/widgets/preferences.py:131
+msgid "Sync Provider"
+msgstr "Provedor de sincronização"
+
+#: errands/widgets/preferences.py:140
+msgid "Server URL"
+msgstr "URL do servidor"
+
+#: errands/widgets/preferences.py:146
+msgid "Username"
+msgstr "Nome de usuário"
+
+#: errands/widgets/preferences.py:152
+msgid "Password"
+msgstr "Senha"
+
+#: errands/widgets/preferences.py:158
+msgid "Test"
+msgstr "Teste"
+
+#: errands/widgets/preferences.py:163
+msgid "Test Connection"
+msgstr "Teste de conexão"
+
+#: errands/widgets/preferences.py:171
+msgid "Details Panel"
+msgstr "Painel de detalhes"
+
+#: errands/widgets/preferences.py:174
+msgid "Position"
+msgstr "Posição"
+
+#: errands/widgets/preferences.py:175
+msgid "Left"
+msgstr "Esquerda"
+
+#: errands/widgets/preferences.py:175
+msgid "Right"
+msgstr "Direita"
+
+#: errands/widgets/preferences.py:184
+msgid "Appearance"
+msgstr "Aparência"
+
+#: errands/widgets/preferences.py:230
+msgid "Connected"
+msgstr "Conectado"
+
+#: errands/widgets/preferences.py:230
+msgid "Can't connect"
+msgstr "Não é possível conectar"
+
+#: errands/widgets/sidebar.py:67 errands/widgets/window.py:38
+#: errands/widgets/window.py:129 data/io.github.mrvladus.List.desktop.in.in:3
+#: data/io.github.mrvladus.List.metainfo.xml.in.in:27
+msgid "Errands"
+msgstr "Errands"
+
+#: errands/widgets/sidebar.py:75
+msgid "Import List"
+msgstr "Importar Listas"
+
+#: errands/widgets/sidebar.py:80
+msgid "Add List (Ctrl+A)"
+msgstr "Adicionar lista (Ctrl+A)"
+
+#: errands/widgets/sidebar.py:82
+msgid "More Options"
+msgstr "Mais opções"
+
+#. top_section.append(_("Secret Notes"), "app.secret_notes")
+#: errands/widgets/sidebar.py:99 data/resources/gtk/help-overlay.ui:42
+msgid "Sync / Fetch Tasks"
+msgstr "Sincronizar / Buscar tarefas"
+
+#: errands/widgets/sidebar.py:102 data/resources/gtk/help-overlay.ui:20
+msgid "Preferences"
+msgstr "Preferências"
+
+#: errands/widgets/sidebar.py:103
+msgid "Keyboard Shortcuts"
+msgstr "Atalhos do teclado"
+
+#: errands/widgets/sidebar.py:104
+msgid "About Errands"
+msgstr "Sobre o Errands"
+
+#: errands/widgets/sidebar.py:110
+msgid "Main Menu"
+msgstr "Menu principal"
+
+#: errands/widgets/sidebar.py:116
+msgid "Syncing..."
+msgstr "Sincronizando..."
+
+#: errands/widgets/sidebar.py:141
+msgid "New List Name"
+msgstr "Novo nome da lista"
+
+#: errands/widgets/sidebar.py:145 data/resources/gtk/help-overlay.ui:57
+msgid "Add List"
+msgstr "Adicionar listas"
+
+#: errands/widgets/sidebar.py:150 errands/widgets/sidebar.py:342
+#: errands/widgets/sidebar.py:385 errands/widgets/trash.py:136
+msgid "Cancel"
+msgstr "Cancelar"
+
+#: errands/widgets/sidebar.py:151
+msgid "Add"
+msgstr "Adicionar"
+
+#: errands/widgets/sidebar.py:168
+msgid "Add new List"
+msgstr "Adicionar nova lista"
+
+#: errands/widgets/sidebar.py:169
+msgid "Click \"+\" button"
+msgstr "Clique no botão \"+\""
+
+#: errands/widgets/sidebar.py:337 errands/widgets/trash.py:131
+msgid "Are you sure?"
+msgstr "Tem certeza?"
+
+#: errands/widgets/sidebar.py:338
+msgid "List will be permanently deleted"
+msgstr "A lista será excluída permanentemente"
+
+#: errands/widgets/sidebar.py:343 errands/widgets/sidebar.py:478
+#: errands/widgets/details.py:54 errands/widgets/trash.py:137
+msgid "Delete"
+msgstr "Deletar"
+
+#: errands/widgets/sidebar.py:375
+msgid "New Name"
+msgstr "Novo nome"
+
+#: errands/widgets/sidebar.py:380
+msgid "Rename List"
+msgstr "Renomear lista"
+
+#: errands/widgets/sidebar.py:386 errands/widgets/details.py:114
+#: errands/widgets/details.py:155
+msgid "Save"
+msgstr "Salvar"
+
+#: errands/widgets/sidebar.py:444
+msgid "Export failed"
+msgstr "Falha na exportação"
+
+#: errands/widgets/sidebar.py:446 errands/widgets/details.py:487
+msgid "Exported"
+msgstr "Exportado"
+
+#: errands/widgets/sidebar.py:477
+msgid "Rename"
+msgstr "Renomear"
+
+#. Export group
+#: errands/widgets/sidebar.py:479 errands/widgets/details.py:239
+#: errands/widgets/details.py:247
+msgid "Export"
+msgstr "Exportar"
+
+#: errands/widgets/sidebar.py:505
+msgid "Menu"
+msgstr "Menu"
+
+#: errands/widgets/sidebar.py:563 errands/widgets/trash.py:30
+#: errands/widgets/window.py:61
+msgid "Trash"
+msgstr "Lixeira"
+
+#: errands/widgets/task_list.py:40 errands/widgets/task_list.py:55
+#: errands/widgets/task_list.py:96 errands/widgets/task_list.py:107
+msgid "Toggle Sidebar"
+msgstr "Alternar barra lateral"
+
+#: errands/widgets/task_list.py:70 errands/widgets/task_list.py:120
+msgid "Delete Completed Tasks"
+msgstr "Deletar tarefas concluídas"
+
+#: errands/widgets/task_list.py:80 errands/widgets/task_list.py:134
+msgid "Scroll Up"
+msgstr "Rolar para cima"
+
+#: errands/widgets/task_list.py:277 errands/widgets/task.py:217
+msgid "Completed:"
+msgstr "Completado:"
+
+#: errands/widgets/task_list.py:401
+msgid "Add new Task"
+msgstr "Adicionar nova tarefa"
+
+#: errands/widgets/details.py:63
+msgid "No Details"
+msgstr "Nenhum Detalhe"
+
+#: errands/widgets/details.py:64
+msgid "Click on task to show more info"
+msgstr "Clique na tarefa para mostrar mais informações"
+
+#: errands/widgets/details.py:81
+msgid "Clear Style"
+msgstr "Estilo claro"
+
+#. Edit group
+#: errands/widgets/details.py:90
+msgid "Text"
+msgstr "Texto"
+
+#: errands/widgets/details.py:124 errands/widgets/details.py:166
+msgid "Copy Text"
+msgstr "Copiar Texto"
+
+#. Notes group
+#: errands/widgets/details.py:131
+msgid "Notes"
+msgstr "Notas"
+
+#. Properties group
+#: errands/widgets/details.py:173
+msgid "Properties"
+msgstr "Propriedades"
+
+#: errands/widgets/details.py:176
+msgid "Start"
+msgstr "Iniciar"
+
+#: errands/widgets/details.py:183 errands/widgets/details.py:204
+msgid "Set Date"
+msgstr "Definir Data"
+
+#: errands/widgets/details.py:197
+msgid "Due"
+msgstr "Devido"
+
+#. Complete % row
+#: errands/widgets/details.py:212
+msgid "Complete %"
+msgstr "Completado %"
+
+#. Priority row
+#: errands/widgets/details.py:222
+msgid "Priority"
+msgstr "Prioridade"
+
+#. Tags group
+#: errands/widgets/details.py:232
+msgid "Tags"
+msgstr "Etiquetas"
+
+#. Tags entry
+#: errands/widgets/details.py:234
+msgid "Add Tag"
+msgstr "Adicionar Etiquetas"
+
+#: errands/widgets/details.py:248
+msgid "Save Task as .ics file"
+msgstr "Salvar tarefa como arquivo .ics"
+
+#: errands/widgets/details.py:440
+msgid "Copied to Clipboard"
+msgstr "Copiado para a área de transferência"
+
+#: errands/widgets/task.py:301 errands/widgets/task.py:312
+msgid "Mark as Completed"
+msgstr "Marcar como concluído"
+
+#: errands/widgets/task.py:399
+msgid "Expand / Fold"
+msgstr "Expandir / Dobrar"
+
+#: errands/widgets/task.py:419 data/resources/gtk/help-overlay.ui:68
+msgid "Details"
+msgstr "Detalhes"
+
+#: errands/widgets/task.py:530
+msgid "Add new Sub-Task"
+msgstr "Adicionar nova sub-tarefa"
+
+#: errands/widgets/trash.py:45
+msgid "Restore All"
+msgstr "Restaurar tudo"
+
+#: errands/widgets/trash.py:51
+msgid "Empty Trash"
+msgstr "Lixeira vazia"
+
+#: errands/widgets/trash.py:52
+msgid "No deleted items"
+msgstr "Não há itens deletados"
+
+#: errands/widgets/trash.py:132
+msgid "Tasks will be permanently deleted"
+msgstr "As tarefas serão excluídas permanentemente"
+
+#: errands/widgets/trash.py:212
+msgid "Restore"
+msgstr "Restaurar"
+
+#: errands/widgets/window.py:67 errands/widgets/window.py:84
+msgid "No Task Lists"
+msgstr "Sem listas de tarefas"
+
+#: errands/widgets/window.py:69
+msgid "Create List"
+msgstr "Criar lista"
+
+#: errands/widgets/window.py:90 data/resources/gtk/help-overlay.ui:53
+msgid "Lists"
+msgstr "Listas"
+
+#: errands/widgets/window.py:134
+msgid "translator-credits"
+msgstr ""
+"Leandro Cunha <leandrocunha016@gmail.com>\n"
+"Guilherme Berbet <guilhermeberbet@icloud.com>"
+
+#: errands/widgets/window.py:143
+msgid "Sync is disabled"
+msgstr "A sincronização está desativada"
+
+#: errands/widgets/window.py:212
+msgid "Imported"
+msgstr "Importado"
+
+#: errands/lib/sync/providers/caldav.py:42
 msgid "Not all sync credentials provided. Please check settings."
 msgstr ""
 "Nem todas as credenciais de sincronização são fornecidas. Por favor, "
@@ -104,7 +523,6 @@
 msgid "Notes"
 msgstr "Notas"
 
-<<<<<<< HEAD
 #: errands/widgets/tags/tags_sidebar_row.py:32 errands/widgets/tags/tags.py:63
 #: errands/widgets/today/today_task.py:239 errands/widgets/task.py:386
 #: errands/widgets/window.py:74
@@ -142,39 +560,6 @@
 #: errands/widgets/task_list/task_list_sidebar_row.py:92
 msgid "Rename List"
 msgstr "Renomear lista"
-=======
-#: errands/widgets/preferences.py:83
-msgid "Click Action"
-msgstr "Ação de clique"
-
-#: errands/widgets/preferences.py:84
-msgid "Open Details Panel"
-msgstr "Abrir painel de detalhes"
-
-#: errands/widgets/preferences.py:84
-msgid "Show Sub-Tasks"
-msgstr "Mostrar sub-tarefas"
-
-#: errands/widgets/preferences.py:99
-msgid "Complete Button Size"
-msgstr "Tamanho completo do botão"
-
-#: errands/widgets/preferences.py:100
-msgid "Small"
-msgstr "Pequeno"
-
-#: errands/widgets/preferences.py:100
-msgid "Big"
-msgstr "Grande"
-
-#: errands/widgets/preferences.py:113
-msgid "Progress Bar"
-msgstr "Barra de progresso"
-
-#: errands/widgets/preferences.py:119
-msgid "Tool Bar"
-msgstr "Barra de ferramentas"
->>>>>>> 8d02b038
 
 #: errands/widgets/task_list/task_list_sidebar_row.py:98
 msgid "Save"
@@ -224,7 +609,6 @@
 msgid "Completed:"
 msgstr "Completado:"
 
-<<<<<<< HEAD
 #: errands/widgets/today/today_task.py:91 errands/widgets/task.py:190
 #, fuzzy
 msgid "Toggle Completion"
@@ -262,27 +646,6 @@
 #: errands/widgets/task.py:444
 msgid "None"
 msgstr ""
-=======
-#: errands/widgets/preferences.py:171
-msgid "Details Panel"
-msgstr "Painel de detalhes"
-
-#: errands/widgets/preferences.py:174
-msgid "Position"
-msgstr "Posição"
-
-#: errands/widgets/preferences.py:175
-msgid "Left"
-msgstr "Esquerda"
-
-#: errands/widgets/preferences.py:175
-msgid "Right"
-msgstr "Direita"
-
-#: errands/widgets/preferences.py:184
-msgid "Appearance"
-msgstr "Aparência"
->>>>>>> 8d02b038
 
 #: errands/widgets/today/today_task.py:208 errands/widgets/task.py:355
 msgid "Custom"
@@ -297,16 +660,10 @@
 msgid "Move to Trash"
 msgstr "Mover para lixeira"
 
-<<<<<<< HEAD
 #: errands/widgets/today/today_task.py:275 errands/widgets/task.py:422
 #, fuzzy
 msgid "Copy to Clipboard"
 msgstr "Copiado para a área de transferência"
-=======
-#: errands/widgets/sidebar.py:80
-msgid "Add List (Ctrl+A)"
-msgstr "Adicionar lista (Ctrl+A)"
->>>>>>> 8d02b038
 
 #: errands/widgets/today/today_task.py:307 errands/widgets/task.py:454
 msgid "Blue"
@@ -332,15 +689,9 @@
 msgid "Purple"
 msgstr ""
 
-<<<<<<< HEAD
 #: errands/widgets/today/today_task.py:349 errands/widgets/task.py:496
 msgid "Brown"
 msgstr ""
-=======
-#: errands/widgets/sidebar.py:116
-msgid "Syncing..."
-msgstr "Sincronizando..."
->>>>>>> 8d02b038
 
 #: errands/widgets/today/today_task.py:357
 #: errands/widgets/today/today_task.py:624 errands/widgets/task.py:504
@@ -543,16 +894,10 @@
 msgid "Toggle Sub-Tasks"
 msgstr "Adicionar nova sub-tarefa"
 
-<<<<<<< HEAD
 #: errands/widgets/task.py:220
 #, fuzzy
 msgid "Toggle Toolbar"
 msgstr "Alternar barra lateral"
-=======
-#: errands/widgets/task.py:419 data/resources/gtk/help-overlay.ui:68
-msgid "Details"
-msgstr "Detalhes"
->>>>>>> 8d02b038
 
 #: errands/widgets/task.py:594
 msgid "Add new Sub-Task"
@@ -584,16 +929,10 @@
 msgid "Create List"
 msgstr "Criar lista"
 
-<<<<<<< HEAD
 #: errands/widgets/window.py:106
 #, fuzzy
 msgid "Create new List"
 msgstr "Criar lista"
-=======
-#: errands/widgets/window.py:90 data/resources/gtk/help-overlay.ui:53
-msgid "Lists"
-msgstr "Listas"
->>>>>>> 8d02b038
 
 #: errands/widgets/window.py:155
 msgid "translator-credits"
@@ -617,7 +956,6 @@
 msgid "Quit"
 msgstr "Sair"
 
-<<<<<<< HEAD
 #: data/resources/gtk/help-overlay.ui:53
 #, fuzzy
 msgid "Lists"
@@ -634,9 +972,7 @@
 
 #: data/resources/gtk/help-overlay.ui:79
 #, fuzzy
-=======
 #: data/resources/gtk/help-overlay.ui:72
->>>>>>> 8d02b038
 msgid "Toggle Details"
 msgstr "Alternar detalhes"
 
