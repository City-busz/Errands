--- conflicted
+++ resolved
@@ -26,25 +26,7 @@
   <provides>
     <binary>errands</binary>
   </provides>
-<<<<<<< HEAD
-  <name translatable="no">Errands</name>
-=======
-  <categories>
-    <category>Utility</category>
-  </categories>
-  <keywords>
-    <keyword>errands</keyword>
-    <keyword>list</keyword>
-    <keyword>to do</keyword>
-    <keyword>todos</keyword>
-    <keyword>task manager</keyword>
-    <keyword>sync</keyword>
-    <keyword>synchronization</keyword>
-    <keyword>nextcloud</keyword>
-    <keyword>caldav</keyword>
-  </keywords>
   <name>Errands</name>
->>>>>>> d1806a13
   <summary>Manage your tasks</summary>
   <description>
     <p>Todo application for those who prefer simplicity.</p>
